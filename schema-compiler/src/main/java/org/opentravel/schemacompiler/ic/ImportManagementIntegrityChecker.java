--- conflicted
+++ resolved
@@ -25,10 +25,7 @@
 import org.opentravel.schemacompiler.event.ModelEvent;
 import org.opentravel.schemacompiler.model.AbstractLibrary;
 import org.opentravel.schemacompiler.model.BuiltInLibrary;
-<<<<<<< HEAD
-=======
 import org.opentravel.schemacompiler.model.LibraryMember;
->>>>>>> 433c4988
 import org.opentravel.schemacompiler.model.TLActionRequest;
 import org.opentravel.schemacompiler.model.TLActionResponse;
 import org.opentravel.schemacompiler.model.TLAttribute;
@@ -573,8 +570,6 @@
 		 */
 		@Override
 		public boolean visitParameter(TLParameter parameter) {
-<<<<<<< HEAD
-=======
             if (parameter.getFieldRef() != null) {
             	TLMemberField<?> referencedField = parameter.getFieldRef();
             	
@@ -582,7 +577,6 @@
                     addReferencedLibrary(((LibraryMember) referencedField.getOwner()).getOwningLibrary());
             	}
             }
->>>>>>> 433c4988
             return true;
 		}
 
