--- conflicted
+++ resolved
@@ -280,8 +280,6 @@
 		 */
 		@Override
 		public boolean visitParameter(TLParameter parameter) {
-<<<<<<< HEAD
-=======
 			TLModelElement referencedEntity = (TLModelElement) parameter.getFieldRef();
 
             if (isRemovedEntity(referencedEntity)) {
@@ -293,7 +291,6 @@
                 parameter.getOwner().removeParameter(parameter);
                 restoreListeners(model, listenersEnabled);
             }
->>>>>>> 433c4988
             return true;
 		}
 
