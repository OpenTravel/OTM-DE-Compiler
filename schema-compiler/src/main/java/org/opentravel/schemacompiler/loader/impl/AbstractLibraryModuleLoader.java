/**
 * Copyright (C) 2014 OpenTravel Alliance (info@opentravel.org)
 *
 * Licensed under the Apache License, Version 2.0 (the "License");
 * you may not use this file except in compliance with the License.
 * You may obtain a copy of the License at
 *
 *         http://www.apache.org/licenses/LICENSE-2.0
 *
 * Unless required by applicable law or agreed to in writing, software
 * distributed under the License is distributed on an "AS IS" BASIS,
 * WITHOUT WARRANTIES OR CONDITIONS OF ANY KIND, either express or implied.
 * See the License for the specific language governing permissions and
 * limitations under the License.
 */
package org.opentravel.schemacompiler.loader.impl;

import java.io.InputStream;
import java.net.URL;
import java.util.HashMap;
import java.util.List;
import java.util.Map;

import javax.xml.XMLConstants;
import javax.xml.bind.JAXBContext;
import javax.xml.bind.JAXBElement;
import javax.xml.bind.JAXBException;
import javax.xml.bind.Unmarshaller;
import javax.xml.stream.XMLInputFactory;
import javax.xml.stream.XMLStreamException;
import javax.xml.stream.XMLStreamReader;
import javax.xml.stream.util.StreamReaderDelegate;
import javax.xml.transform.stream.StreamSource;
import javax.xml.validation.SchemaFactory;

import org.opentravel.schemacompiler.codegen.CodeGeneratorFactory;
import org.opentravel.schemacompiler.ioc.SchemaDeclarations;
import org.opentravel.schemacompiler.loader.LibraryInputSource;
import org.opentravel.schemacompiler.loader.LibraryLoaderException;
import org.opentravel.schemacompiler.loader.LibraryModuleImport;
import org.opentravel.schemacompiler.loader.LibraryModuleInfo;
import org.opentravel.schemacompiler.loader.LibraryModuleLoader;
import org.opentravel.schemacompiler.loader.LoaderValidationMessageKeys;
import org.opentravel.schemacompiler.transform.util.SchemaUtils;
import org.opentravel.schemacompiler.util.ClasspathResourceResolver;
import org.opentravel.schemacompiler.util.ExceptionUtils;
import org.opentravel.schemacompiler.util.URLUtils;
import org.opentravel.schemacompiler.validate.FindingType;
import org.opentravel.schemacompiler.validate.ValidationFindings;
import org.slf4j.Logger;
import org.slf4j.LoggerFactory;
import org.w3._2001.xmlschema.Schema;

/**
 * Base class for <code>LibraryModuleLoader</code> implementations that obtain their content from an
 * <code>InputStream</code> source.
 * 
 * @author S. Livezey
 */
public abstract class AbstractLibraryModuleLoader implements LibraryModuleLoader<InputStream>,
        LoaderValidationMessageKeys {

<<<<<<< HEAD
    protected static final Logger log = LoggerFactory
            .getLogger(AbstractLibraryModuleLoader.class);
=======
    protected static final Logger log = LoggerFactory.getLogger(AbstractLibraryModuleLoader.class);
>>>>>>> 433c4988

    private static final String SCHEMA_CONTEXT = ":org.w3._2001.xmlschema";

    private static javax.xml.validation.Schema schemaValidationSchema;
    private static JAXBContext jaxbContext;

    /**
     * @see org.opentravel.schemacompiler.loader.LibraryModuleLoader#newInputSource(java.net.URL)
     */
    public LibraryInputSource<InputStream> newInputSource(URL libraryUrl) {
        return new LibraryStreamInputSource(libraryUrl);
    }

    /**
     * @see org.opentravel.schemacompiler.loader.LibraryModuleLoader#isLibraryInputSource(org.opentravel.schemacompiler.loader.LibraryInputSource)
     */
    @Override
    public boolean isLibraryInputSource(LibraryInputSource<InputStream> inputSource) {
        String urlPath = inputSource.getLibraryURL().getPath();
        return !urlPath.toLowerCase().endsWith(".xsd");
    }

    /**
     * Loads the content of the JAXB content from the specified input source. If a validation schema
     * is provided, it will be used to validate the XML content of the file.
     * 
     * @param inputSource
     *            the input source from which to load module's content
     * @param validationFindings
     *            the validation errors/warnings discovered during the loading process
     * @param jaxbContext
     *            the JAXB context to use for unmarshalling the XML library content
     * @param validationSchema
     *            the validation schema to apply to the XML library content (may be null)
     * @return Object
     * @throws LibraryLoaderException
     *             thrown if a system-level exception occurs
     * @throws JAXBException
     *             thrown if the XML content is not readable
     */
    protected Object loadLibrary(LibraryInputSource<InputStream> inputSource,
            ValidationFindings validationFindings, JAXBContext jaxbContext,
            javax.xml.validation.Schema validationSchema) throws LibraryLoaderException,
            JAXBException {
        URL libraryUrl = (inputSource == null) ? null : inputSource.getLibraryURL();
        InputStream is = (inputSource == null) ? null : inputSource.getLibraryContent();
        Object jaxbLibrary = null;

        try {
            if (is != null) {
                Unmarshaller unmarshaller = jaxbContext.createUnmarshaller();

                if (validationSchema != null) {
                    unmarshaller.setSchema(validationSchema);
                }

                JAXBElement<?> documentElement = (JAXBElement<?>) unmarshaller
                        .unmarshal( is );
                jaxbLibrary = documentElement.getValue();

            } else {
                validationFindings.addFinding(
                        FindingType.WARNING,
                        new URLValidationSource(libraryUrl),
                        WARNING_LIBRARY_NOT_FOUND,
                        (libraryUrl == null) ? "[MISSING URL]" : URLUtils
                                .getShortRepresentation(libraryUrl));
            }
        } finally {
            try {
                if (is != null)
                    is.close();
            } catch (Throwable t) {
            }
        }
        return jaxbLibrary;
    }

    /**
     * @see org.opentravel.schemacompiler.loader.LibraryModuleLoader#loadSchema(org.opentravel.schemacompiler.loader.LibraryInputSource,
     *      org.opentravel.schemacompiler.validate.ValidationFindings)
     */
    @Override
    public LibraryModuleInfo<Schema> loadSchema(LibraryInputSource<InputStream> inputSource,
            ValidationFindings validationFindings) throws LibraryLoaderException {
        URL schemaUrl = (inputSource == null) ? null : inputSource.getLibraryURL();
        LibraryModuleInfo<Schema> moduleInfo = null;

        try {
            InputStream is = (inputSource == null) ? null : inputSource.getLibraryContent();
            Schema schema = null;

            try {
                if (is != null) {
                    XMLStreamReader xmlsReader = XMLInputFactory.newInstance()
                            .createXMLStreamReader(inputSource.getLibraryContent());
                    Map<String, String> namespacePrefixMappings = new HashMap<String, String>();
                    Unmarshaller unmarshaller = jaxbContext.createUnmarshaller();

                    unmarshaller.setSchema(schemaValidationSchema);
                    schema = (Schema) unmarshaller.unmarshal(new PrefixMappingXMLStreamReader(
                            xmlsReader, namespacePrefixMappings));

                    // Use the schema's ID field to store the prefix value
                    schema.setId(namespacePrefixMappings.get(schema.getTargetNamespace()));

                    moduleInfo = buildModuleInfo(schema);

                } else {
                    validationFindings.addFinding(
                            FindingType.WARNING,
                            new URLValidationSource(schemaUrl),
                            WARNING_SCHEMA_NOT_FOUND,
                            (schemaUrl == null) ? "[MISSING URL]" : URLUtils
                                    .getShortRepresentation(schemaUrl));
                }
            } finally {
                try {
                    if (is != null)
                        is.close();
                } catch (Throwable t) {
                }
            }
        } catch (XMLStreamException e) {
            throw new LibraryLoaderException("Error creating XMLStreamReader instance.", e);

        } catch (JAXBException e) {
            String urlString = (schemaUrl == null) ? "[MISSING URL]" : URLUtils
                    .getShortRepresentation(schemaUrl);

            validationFindings.addFinding(FindingType.ERROR, new URLValidationSource(schemaUrl),
                    ERROR_UNREADABLE_SCHEMA_CONTENT, urlString, ExceptionUtils.getExceptionClass(e)
                            .getSimpleName(), ExceptionUtils.getExceptionMessage(e));
            log.debug("Error during JAXB parsing of content from URL: " + urlString, e);
        }

        return moduleInfo;
    }

    /**
     * Constructs the <code>LibraryModuleInfo</code> to be returned for the given schema.
     * 
     * @param schema
     *            the schema that was loaded
     * @return LibraryModuleInfo<Schema>
     */
    private LibraryModuleInfo<Schema> buildModuleInfo(Schema schema) {
        List<LibraryModuleImport> imports = SchemaUtils.getSchemaImports(schema);
        List<String> includes = SchemaUtils.getSchemaIncludes(schema);

        return new LibraryModuleInfo<Schema>(schema, null, schema.getTargetNamespace(), null,
                includes, imports);
    }

    /**
     * <code>XMLStreamReader</code> class used to examine XML parsing events during the
     * unmarshalling process, and capture the namespace/prefix mapping information from the
     * root-level 'schema' element of the XML document being parsed.
     * 
     * @author S. Livezey
     */
    private class PrefixMappingXMLStreamReader extends StreamReaderDelegate {

        private Map<String, String> namespacePrefixMappings;

        public PrefixMappingXMLStreamReader(XMLStreamReader reader,
                Map<String, String> namespacePrefixMappings) {
            super(reader);
            this.namespacePrefixMappings = namespacePrefixMappings;
        }

        public int next() throws XMLStreamException {
            int nextResult = super.next();

            if ((nextResult == START_ELEMENT) && getLocalName().equals("schema")) {
                for (int i = 0; i < getNamespaceCount(); i++) {
                    String namespaceURI = getNamespaceURI(i);
                    String namespacePrefix = getNamespacePrefix(i);
                    if (namespacePrefixMappings.get(namespaceURI) == null) {
                        namespacePrefixMappings.put(namespaceURI, namespacePrefix);
                    }
                }
            }
            return nextResult;
        }

    }

    /**
     * Initializes the validation schema and shared JAXB context.
     */
    static {
        try {
            SchemaFactory schemaFactory = SchemaFactory
                    .newInstance(XMLConstants.W3C_XML_SCHEMA_NS_URI);
            InputStream schemaStream = SchemaDeclarations.SCHEMA_FOR_SCHEMAS.getContent(
            		CodeGeneratorFactory.XSD_TARGET_FORMAT);

            schemaFactory.setResourceResolver(new ClasspathResourceResolver());
            schemaValidationSchema = schemaFactory.newSchema(new StreamSource(schemaStream));
            jaxbContext = JAXBContext.newInstance(SCHEMA_CONTEXT);

        } catch (Throwable t) {
            throw new ExceptionInInitializerError(t);
        }
    }

}<|MERGE_RESOLUTION|>--- conflicted
+++ resolved
@@ -60,12 +60,7 @@
 public abstract class AbstractLibraryModuleLoader implements LibraryModuleLoader<InputStream>,
         LoaderValidationMessageKeys {
 
-<<<<<<< HEAD
-    protected static final Logger log = LoggerFactory
-            .getLogger(AbstractLibraryModuleLoader.class);
-=======
     protected static final Logger log = LoggerFactory.getLogger(AbstractLibraryModuleLoader.class);
->>>>>>> 433c4988
 
     private static final String SCHEMA_CONTEXT = ":org.w3._2001.xmlschema";
 
