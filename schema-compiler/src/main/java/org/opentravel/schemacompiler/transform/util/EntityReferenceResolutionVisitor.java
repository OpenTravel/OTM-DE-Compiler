/**
 * Copyright (C) 2014 OpenTravel Alliance (info@opentravel.org)
 *
 * Licensed under the Apache License, Version 2.0 (the "License");
 * you may not use this file except in compliance with the License.
 * You may obtain a copy of the License at
 *
 *         http://www.apache.org/licenses/LICENSE-2.0
 *
 * Unless required by applicable law or agreed to in writing, software
 * distributed under the License is distributed on an "AS IS" BASIS,
 * WITHOUT WARRANTIES OR CONDITIONS OF ANY KIND, either express or implied.
 * See the License for the specific language governing permissions and
 * limitations under the License.
 */
package org.opentravel.schemacompiler.transform.util;

<<<<<<< HEAD
import java.util.List;

=======
import java.util.ArrayList;
import java.util.HashMap;
import java.util.List;
import java.util.Map;

import org.opentravel.schemacompiler.codegen.util.FacetCodegenUtils;
import org.opentravel.schemacompiler.codegen.util.PropertyCodegenUtils;
>>>>>>> 433c4988
import org.opentravel.schemacompiler.codegen.util.ResourceCodegenUtils;
import org.opentravel.schemacompiler.model.AbstractLibrary;
import org.opentravel.schemacompiler.model.BuiltInLibrary;
import org.opentravel.schemacompiler.model.NamedEntity;
import org.opentravel.schemacompiler.model.TLActionFacet;
import org.opentravel.schemacompiler.model.TLActionRequest;
import org.opentravel.schemacompiler.model.TLActionResponse;
import org.opentravel.schemacompiler.model.TLAttribute;
import org.opentravel.schemacompiler.model.TLAttributeType;
import org.opentravel.schemacompiler.model.TLBusinessObject;
import org.opentravel.schemacompiler.model.TLExtension;
<<<<<<< HEAD
import org.opentravel.schemacompiler.model.TLFacet;
=======
import org.opentravel.schemacompiler.model.TLExtensionOwner;
import org.opentravel.schemacompiler.model.TLFacet;
import org.opentravel.schemacompiler.model.TLFacetOwner;
>>>>>>> 433c4988
import org.opentravel.schemacompiler.model.TLLibrary;
import org.opentravel.schemacompiler.model.TLMemberField;
import org.opentravel.schemacompiler.model.TLModel;
import org.opentravel.schemacompiler.model.TLOperation;
import org.opentravel.schemacompiler.model.TLParamGroup;
import org.opentravel.schemacompiler.model.TLParameter;
import org.opentravel.schemacompiler.model.TLProperty;
import org.opentravel.schemacompiler.model.TLPropertyType;
import org.opentravel.schemacompiler.model.TLResource;
import org.opentravel.schemacompiler.model.TLResourceParentRef;
import org.opentravel.schemacompiler.model.TLSimple;
import org.opentravel.schemacompiler.model.TLSimpleFacet;
import org.opentravel.schemacompiler.model.TLValueWithAttributes;
import org.opentravel.schemacompiler.model.XSDLibrary;
import org.opentravel.schemacompiler.transform.SymbolResolver;
import org.opentravel.schemacompiler.validate.impl.TLModelSymbolResolver;
import org.opentravel.schemacompiler.visitor.ModelElementVisitorAdapter;

/**
 * Visitor that attempts to resolve null entity references discovered in a model after new libraries
 * are loaded.
 * 
 * @author S. Livezey
 */
public class EntityReferenceResolutionVisitor extends ModelElementVisitorAdapter {

    private SymbolResolver symbolResolver;
<<<<<<< HEAD
=======
    private Map<String,List<TLMemberField<?>>> inheritedFieldCache = new HashMap<>();
>>>>>>> 433c4988
    
    /**
     * Constructor that assigns the model being navigated.
     * 
     * @param model
     *            the model from which all entity names will be obtained
     */
    public EntityReferenceResolutionVisitor(TLModel model) {
        this(new TLModelSymbolResolver(model));
    }

    /**
     * Constructor that assigns the model being navigated.
     * 
     * @param symbolResolver
     *            the symbol resolver to use for all named entity lookups
     */
    public EntityReferenceResolutionVisitor(SymbolResolver symbolResolver) {
        this.symbolResolver = symbolResolver;
    }

    /**
     * Assigns the context library for the symbol resolver.
     * 
     * @param library
     *            the library to assign as the current lookup context
     */
    public void assignContextLibrary(AbstractLibrary library) {
        symbolResolver.setPrefixResolver(new LibraryPrefixResolver(library));
        symbolResolver.setAnonymousEntityFilter(new ChameleonFilter(library));
    }

    /**
     * @see org.opentravel.schemacompiler.visitor.ModelElementVisitorAdapter#visitBuiltInLibrary(org.opentravel.schemacompiler.model.BuiltInLibrary)
     */
    @Override
    public boolean visitBuiltInLibrary(BuiltInLibrary library) {
        assignContextLibrary(library);
        return true;
    }

    /**
     * @see org.opentravel.schemacompiler.visitor.ModelElementVisitorAdapter#visitLegacySchemaLibrary(org.opentravel.schemacompiler.model.XSDLibrary)
     */
    @Override
    public boolean visitLegacySchemaLibrary(XSDLibrary library) {
        assignContextLibrary(library);
        return true;
    }

    /**
     * @see org.opentravel.schemacompiler.visitor.ModelElementVisitorAdapter#visitUserDefinedLibrary(org.opentravel.schemacompiler.model.TLLibrary)
     */
    @Override
    public boolean visitUserDefinedLibrary(TLLibrary library) {
        assignContextLibrary(library);
        return true;
    }

    /**
     * @see org.opentravel.schemacompiler.visitor.ModelElementVisitorAdapter#visitSimple(org.opentravel.schemacompiler.model.TLSimple)
     */
    @Override
    public boolean visitSimple(TLSimple simple) {
        if ((simple.getParentType() == null) && (simple.getParentTypeName() != null)) {
            Object ref = symbolResolver.resolveEntity(simple.getParentTypeName());

            if (ref instanceof TLAttributeType) {
                simple.setParentType((TLAttributeType) ref);
            }
        }
        return true;
    }

    /**
     * @see org.opentravel.schemacompiler.visitor.ModelElementVisitorAdapter#visitValueWithAttributes(org.opentravel.schemacompiler.model.TLValueWithAttributes)
     */
    @Override
    public boolean visitValueWithAttributes(TLValueWithAttributes valueWithAttributes) {
        if ((valueWithAttributes.getParentType() == null)
                && (valueWithAttributes.getParentTypeName() != null)) {
            Object ref = symbolResolver.resolveEntity(valueWithAttributes.getParentTypeName());

            if (ref instanceof TLAttributeType) {
                valueWithAttributes.setParentType((TLAttributeType) ref);
            }
        }
        return true;
    }

    /**
     * @see org.opentravel.schemacompiler.visitor.ModelElementVisitorAdapter#visitExtension(org.opentravel.schemacompiler.model.TLExtension)
     */
    @Override
    public boolean visitExtension(TLExtension extension) {
        if ((extension.getExtendsEntity() == null) && (extension.getExtendsEntityName() != null)) {
            Object ref;

            if (extension.getOwner() instanceof TLOperation) {
                ref = symbolResolver.resolveOperationEntity(extension.getExtendsEntityName());

            } else {
                ref = symbolResolver.resolveEntity(extension.getExtendsEntityName());
            }

            if (ref instanceof NamedEntity) {
                extension.setExtendsEntity((NamedEntity) ref);
            }
        }
        return true;
    }

    /**
     * @see org.opentravel.schemacompiler.visitor.ModelElementVisitorAdapter#visitSimpleFacet(org.opentravel.schemacompiler.model.TLSimpleFacet)
     */
    @Override
    public boolean visitSimpleFacet(TLSimpleFacet simpleFacet) {
        if ((simpleFacet.getSimpleType() == null) && (simpleFacet.getSimpleTypeName() != null)) {
            Object ref = symbolResolver.resolveEntity(simpleFacet.getSimpleTypeName());

            if (ref instanceof NamedEntity) {
                simpleFacet.setSimpleType((NamedEntity) ref);
            }
        }
        return true;
    }

    /**
     * @see org.opentravel.schemacompiler.visitor.ModelElementVisitorAdapter#visitAttribute(org.opentravel.schemacompiler.model.TLAttribute)
     */
    @Override
    public boolean visitAttribute(TLAttribute attribute) {
        if ((attribute.getType() == null) && (attribute.getTypeName() != null)) {
            Object ref = symbolResolver.resolveEntity(attribute.getTypeName());

            if (ref instanceof TLAttributeType) {
                attribute.setType((TLAttributeType) ref);
            }
        }
        return true;
    }

    /**
     * @see org.opentravel.schemacompiler.visitor.ModelElementVisitorAdapter#visitElement(org.opentravel.schemacompiler.model.TLProperty)
     */
    @Override
    public boolean visitElement(TLProperty element) {
        if ((element.getType() == null) && (element.getTypeName() != null)) {
            Object ref = symbolResolver.resolveEntity(element.getTypeName());

            if (ref instanceof TLPropertyType) {
                element.setType((TLPropertyType) ref);
            }
        }
        return true;
    }

	/**
	 * @see org.opentravel.schemacompiler.visitor.ModelElementVisitorAdapter#visitResource(org.opentravel.schemacompiler.model.TLResource)
	 */
	@Override
	public boolean visitResource(TLResource resource) {
        if ((resource.getBusinessObjectRef() == null) && (resource.getBusinessObjectRefName() != null)) {
            Object ref = symbolResolver.resolveEntity(resource.getBusinessObjectRefName());

            if (ref instanceof TLBusinessObject) {
            	resource.setBusinessObjectRef((TLBusinessObject) ref);
            }
        }
        return true;
	}

	/**
	 * @see org.opentravel.schemacompiler.visitor.ModelElementVisitorAdapter#visitResourceParentRef(org.opentravel.schemacompiler.model.TLResourceParentRef)
	 */
	@Override
	public boolean visitResourceParentRef(TLResourceParentRef parentRef) {
        if ((parentRef.getParentResource() == null) && (parentRef.getParentResourceName() != null)) {
            Object ref = symbolResolver.resolveEntity(parentRef.getParentResourceName());

            if (ref instanceof TLResource) {
            	parentRef.setParentResource((TLResource) ref);
            }
        }
        
        if ((parentRef.getParentResource() != null) &&
        		(parentRef.getParentParamGroup() == null) && (parentRef.getParentParamGroupName() != null)) {
        	List<TLParamGroup> paramGroups = ResourceCodegenUtils.getInheritedParamGroups(parentRef.getParentResource());
        	String pgName = parentRef.getParentParamGroupName();
        	
        	for (TLParamGroup paramGroup : paramGroups) {
        		if (pgName.equals(paramGroup.getName())) {
        			parentRef.setParentParamGroup(paramGroup);
        			break;
        		}
        	}
        }
        return true;
	}

	/**
	 * @see org.opentravel.schemacompiler.visitor.ModelElementVisitorAdapter#visitParamGroup(org.opentravel.schemacompiler.model.TLParamGroup)
	 */
	@Override
	public boolean visitParamGroup(TLParamGroup paramGroup) {
        if ((paramGroup.getFacetRef() == null) && (paramGroup.getFacetRefName() != null)) {
            Object ref = symbolResolver.resolveEntity(paramGroup.getFacetRefName());

            if (ref instanceof TLFacet) {
            	paramGroup.setFacetRef((TLFacet) ref);
            }
        }
        return true;
	}

	/**
	 * @see org.opentravel.schemacompiler.visitor.ModelElementVisitorAdapter#visitParameter(org.opentravel.schemacompiler.model.TLParameter)
	 */
	@Override
	public boolean visitParameter(TLParameter parameter) {
<<<<<<< HEAD
=======
        if ((parameter.getOwner() != null) && (parameter.getOwner().getFacetRef() != null) &&
        		(parameter.getFieldRef() == null) && (parameter.getFieldRefName() != null)) {
        	TLFacet facetRef = parameter.getOwner().getFacetRef();
        	String facetRefKey = facetRef.getNamespace() + ":" + facetRef.getLocalName();
        	List<TLMemberField<?>> memberFields = inheritedFieldCache.get(facetRefKey);
        	String fieldName = parameter.getFieldRefName();
        	
            if (memberFields == null) {
        		TLFacetOwner facetOwner = facetRef.getOwningEntity();
        		TLFacet facet = facetRef;
        		
            	memberFields = new ArrayList<>();
            	
            	while (facetOwner != null) {
            		if (facet != null) {
                    	memberFields.addAll(PropertyCodegenUtils.getInheritedAttributes(facet));
                    	memberFields.addAll(PropertyCodegenUtils.getInheritedProperties(facet));
                    	memberFields.addAll(PropertyCodegenUtils.getInheritedIndicators(facet));
            		}
            		
            		// Normally we would find the extended owner with a call to FacetCodegenUtils.getFacetOwnerExtension(),
            		// but the reference may not have been resolved yet.  Therefore, we need special processing to find
            		// the facet owner extension.
            		if (facetOwner instanceof TLExtensionOwner) {
            			TLExtensionOwner extensionOwner = (TLExtensionOwner) facetOwner;
            			TLExtension extension = extensionOwner.getExtension();
            			
            			if (extension != null) {
            				visitExtension( extension ); // Resolve the extension if not already done
        					facetOwner = (TLFacetOwner) extension.getExtendsEntity();
            			} else {
            				facetOwner = null;
            			}
            		} else {
            			facetOwner = null;
            		}
                	facet = FacetCodegenUtils.getFacetOfType( facetOwner, facetRef.getFacetType(),
                			facetRef.getContext(), facetRef.getLabel() );
            	}
            	inheritedFieldCache.put(facetRefKey, memberFields);
            }
            
            for (TLMemberField<?> memberField : memberFields) {
            	if (fieldName.equals(memberField.getName())) {
            		parameter.setFieldRef(memberField);
            		break;
            	}
            }
        }
>>>>>>> 433c4988
        return true;
	}

	/**
	 * @see org.opentravel.schemacompiler.visitor.ModelElementVisitorAdapter#visitActionRequest(org.opentravel.schemacompiler.model.TLActionRequest)
	 */
	@Override
	public boolean visitActionRequest(TLActionRequest actionRequest) {
        if ((actionRequest.getOwner() != null) && (actionRequest.getOwner().getOwner() != null) &&
        		(actionRequest.getParamGroup() == null) && (actionRequest.getParamGroupName() != null)) {
        	TLResource owningResource = actionRequest.getOwner().getOwner();
        	List<TLParamGroup> paramGroups = ResourceCodegenUtils.getInheritedParamGroups(owningResource);
        	String pgName = actionRequest.getParamGroupName();
        	
        	for (TLParamGroup paramGroup : paramGroups) {
        		if (pgName.equals(paramGroup.getName())) {
        			actionRequest.setParamGroup(paramGroup);
        			break;
        		}
        	}
        }
        if ((actionRequest.getPayloadType() == null) && (actionRequest.getPayloadTypeName() != null)) {
            Object ref = symbolResolver.resolveEntity(actionRequest.getPayloadTypeName());

            if (ref instanceof TLActionFacet) {
            	actionRequest.setPayloadType((TLActionFacet) ref);
            }
        }
        return true;
	}

	/**
	 * @see org.opentravel.schemacompiler.visitor.ModelElementVisitorAdapter#visitActionResponse(org.opentravel.schemacompiler.model.TLActionResponse)
	 */
	@Override
	public boolean visitActionResponse(TLActionResponse actionResponse) {
        if ((actionResponse.getPayloadType() == null) && (actionResponse.getPayloadTypeName() != null)) {
            Object ref = symbolResolver.resolveEntity(actionResponse.getPayloadTypeName());

            if (ref instanceof NamedEntity) {
            	actionResponse.setPayloadType((NamedEntity) ref);
            }
        }
        return true;
	}

}<|MERGE_RESOLUTION|>--- conflicted
+++ resolved
@@ -15,10 +15,6 @@
  */
 package org.opentravel.schemacompiler.transform.util;
 
-<<<<<<< HEAD
-import java.util.List;
-
-=======
 import java.util.ArrayList;
 import java.util.HashMap;
 import java.util.List;
@@ -26,7 +22,6 @@
 
 import org.opentravel.schemacompiler.codegen.util.FacetCodegenUtils;
 import org.opentravel.schemacompiler.codegen.util.PropertyCodegenUtils;
->>>>>>> 433c4988
 import org.opentravel.schemacompiler.codegen.util.ResourceCodegenUtils;
 import org.opentravel.schemacompiler.model.AbstractLibrary;
 import org.opentravel.schemacompiler.model.BuiltInLibrary;
@@ -38,13 +33,9 @@
 import org.opentravel.schemacompiler.model.TLAttributeType;
 import org.opentravel.schemacompiler.model.TLBusinessObject;
 import org.opentravel.schemacompiler.model.TLExtension;
-<<<<<<< HEAD
-import org.opentravel.schemacompiler.model.TLFacet;
-=======
 import org.opentravel.schemacompiler.model.TLExtensionOwner;
 import org.opentravel.schemacompiler.model.TLFacet;
 import org.opentravel.schemacompiler.model.TLFacetOwner;
->>>>>>> 433c4988
 import org.opentravel.schemacompiler.model.TLLibrary;
 import org.opentravel.schemacompiler.model.TLMemberField;
 import org.opentravel.schemacompiler.model.TLModel;
@@ -72,10 +63,7 @@
 public class EntityReferenceResolutionVisitor extends ModelElementVisitorAdapter {
 
     private SymbolResolver symbolResolver;
-<<<<<<< HEAD
-=======
     private Map<String,List<TLMemberField<?>>> inheritedFieldCache = new HashMap<>();
->>>>>>> 433c4988
     
     /**
      * Constructor that assigns the model being navigated.
@@ -296,8 +284,6 @@
 	 */
 	@Override
 	public boolean visitParameter(TLParameter parameter) {
-<<<<<<< HEAD
-=======
         if ((parameter.getOwner() != null) && (parameter.getOwner().getFacetRef() != null) &&
         		(parameter.getFieldRef() == null) && (parameter.getFieldRefName() != null)) {
         	TLFacet facetRef = parameter.getOwner().getFacetRef();
@@ -347,7 +333,6 @@
             	}
             }
         }
->>>>>>> 433c4988
         return true;
 	}
 
