/**
 * Copyright (C) 2014 OpenTravel Alliance (info@opentravel.org)
 *
 * Licensed under the Apache License, Version 2.0 (the "License");
 * you may not use this file except in compliance with the License.
 * You may obtain a copy of the License at
 *
 *         http://www.apache.org/licenses/LICENSE-2.0
 *
 * Unless required by applicable law or agreed to in writing, software
 * distributed under the License is distributed on an "AS IS" BASIS,
 * WITHOUT WARRANTIES OR CONDITIONS OF ANY KIND, either express or implied.
 * See the License for the specific language governing permissions and
 * limitations under the License.
 */
package org.opentravel.schemacompiler.visitor;

import org.opentravel.schemacompiler.model.AbstractLibrary;
import org.opentravel.schemacompiler.model.BuiltInLibrary;
import org.opentravel.schemacompiler.model.LibraryElement;
import org.opentravel.schemacompiler.model.LibraryMember;
import org.opentravel.schemacompiler.model.TLAction;
import org.opentravel.schemacompiler.model.TLActionFacet;
import org.opentravel.schemacompiler.model.TLActionRequest;
import org.opentravel.schemacompiler.model.TLActionResponse;
import org.opentravel.schemacompiler.model.TLAlias;
import org.opentravel.schemacompiler.model.TLAttribute;
import org.opentravel.schemacompiler.model.TLBusinessObject;
import org.opentravel.schemacompiler.model.TLChoiceObject;
import org.opentravel.schemacompiler.model.TLClosedEnumeration;
import org.opentravel.schemacompiler.model.TLContext;
import org.opentravel.schemacompiler.model.TLCoreObject;
import org.opentravel.schemacompiler.model.TLDocumentation;
import org.opentravel.schemacompiler.model.TLEnumValue;
import org.opentravel.schemacompiler.model.TLEquivalent;
import org.opentravel.schemacompiler.model.TLExample;
import org.opentravel.schemacompiler.model.TLExtension;
import org.opentravel.schemacompiler.model.TLExtensionPointFacet;
import org.opentravel.schemacompiler.model.TLFacet;
import org.opentravel.schemacompiler.model.TLInclude;
import org.opentravel.schemacompiler.model.TLIndicator;
import org.opentravel.schemacompiler.model.TLLibrary;
import org.opentravel.schemacompiler.model.TLListFacet;
import org.opentravel.schemacompiler.model.TLMemberField;
import org.opentravel.schemacompiler.model.TLModel;
import org.opentravel.schemacompiler.model.TLNamespaceImport;
import org.opentravel.schemacompiler.model.TLOpenEnumeration;
import org.opentravel.schemacompiler.model.TLOperation;
import org.opentravel.schemacompiler.model.TLParamGroup;
import org.opentravel.schemacompiler.model.TLParameter;
import org.opentravel.schemacompiler.model.TLProperty;
import org.opentravel.schemacompiler.model.TLResource;
import org.opentravel.schemacompiler.model.TLResourceParentRef;
import org.opentravel.schemacompiler.model.TLRole;
import org.opentravel.schemacompiler.model.TLService;
import org.opentravel.schemacompiler.model.TLSimple;
import org.opentravel.schemacompiler.model.TLSimpleFacet;
import org.opentravel.schemacompiler.model.TLValueWithAttributes;
import org.opentravel.schemacompiler.model.XSDComplexType;
import org.opentravel.schemacompiler.model.XSDElement;
import org.opentravel.schemacompiler.model.XSDLibrary;
import org.opentravel.schemacompiler.model.XSDSimpleType;

/**
 * Navigates all members of a <code>TLModel</code> instance in a pre-order, depth-first fashion.
 * 
 * @author S. Livezey
 */
public class ModelNavigator extends AbstractNavigator<TLModel> {

    /**
     * Constructor that initializes the visitor to be notified when model elements are encountered
     * during navigation.
     * 
     * @param visitor
     *            the visitor to be notified when model elements are encountered
     */
    public ModelNavigator(ModelElementVisitor visitor) {
        super(visitor);
    }

    /**
     * Navigates the model in a depth-first fashion using the given visitor for notification
     * callbacks.
     * 
     * @param model
     *            the model to navigate
     * @param visitor
     *            the visitor to be notified when model elements are encountered
     */
    public static void navigate(TLModel model, ModelElementVisitor visitor) {
        new ModelNavigator(visitor).navigate(model);
    }

    /**
     * Navigates a single library in a depth-first fashion using the given visitor for notification
     * callbacks.
     * 
     * @param library
     *            the library to navigate
     * @param visitor
     *            the visitor to be notified when model elements are encountered
     */
    public static void navigate(AbstractLibrary library, ModelElementVisitor visitor) {
        ModelNavigator navigator = new ModelNavigator(visitor);

        if (library instanceof BuiltInLibrary) {
            navigator.navigateBuiltInLibrary((BuiltInLibrary) library);

        } else if (library instanceof XSDLibrary) {
            navigator.navigateLegacySchemaLibrary((XSDLibrary) library);

        } else if (library instanceof TLLibrary) {
            navigator.navigateUserDefinedLibrary((TLLibrary) library);
        }
    }

    /**
     * Navigates the library element in a depth-first fashion using the given visitor for
     * notification callbacks.
     * 
     * @param libraryElement
     *            the library element to navigate
     * @param visitor
     *            the visitor to be notified when model elements are encountered
     */
    public static void navigate(LibraryElement libraryElement, ModelElementVisitor visitor) {
        new ModelNavigator(visitor).navigate(libraryElement);
    }

    /**
     * @see org.opentravel.schemacompiler.visitor.AbstractNavigator#navigate(java.lang.Object)
     */
    public void navigate(TLModel model) {
        if (model != null) {
            for (BuiltInLibrary library : model.getBuiltInLibraries()) {
                navigateBuiltInLibrary(library);
            }
            for (XSDLibrary library : model.getLegacySchemaLibraries()) {
                navigateLegacySchemaLibrary(library);
            }
            for (TLLibrary library : model.getUserDefinedLibraries()) {
                navigateUserDefinedLibrary(library);
            }
        }
    }

    /**
     * Called when a <code>LibraryElement</code> instance is encountered during model navigation.
     * 
     * @param libraryElement
     *            the library element to navigate
     */
    public void navigate(LibraryElement libraryElement) {
        if (libraryElement instanceof TLSimple) {
            navigateSimple((TLSimple) libraryElement);

        } else if (libraryElement instanceof TLValueWithAttributes) {
            navigateValueWithAttributes((TLValueWithAttributes) libraryElement);

        } else if (libraryElement instanceof TLClosedEnumeration) {
            navigateClosedEnumeration((TLClosedEnumeration) libraryElement);

        } else if (libraryElement instanceof TLOpenEnumeration) {
            navigateOpenEnumeration((TLOpenEnumeration) libraryElement);

        } else if (libraryElement instanceof TLChoiceObject) {
            navigateChoiceObject((TLChoiceObject) libraryElement);

        } else if (libraryElement instanceof TLCoreObject) {
            navigateCoreObject((TLCoreObject) libraryElement);

        } else if (libraryElement instanceof TLBusinessObject) {
            navigateBusinessObject((TLBusinessObject) libraryElement);

        } else if (libraryElement instanceof TLResource) {
            navigateResource((TLResource) libraryElement);

        } else if (libraryElement instanceof TLFacet) {
            navigateFacet((TLFacet) libraryElement);

        } else if (libraryElement instanceof TLActionFacet) {
            navigateActionFacet((TLActionFacet) libraryElement);

        } else if (libraryElement instanceof TLSimpleFacet) {
            navigateSimpleFacet((TLSimpleFacet) libraryElement);

        } else if (libraryElement instanceof TLListFacet) {
            navigateListFacet((TLListFacet) libraryElement);

        } else if (libraryElement instanceof TLAlias) {
            navigateAlias((TLAlias) libraryElement);

        } else if (libraryElement instanceof TLService) {
            navigateService((TLService) libraryElement);

        } else if (libraryElement instanceof TLOperation) {
            navigateOperation((TLOperation) libraryElement);

        } else if (libraryElement instanceof TLExtensionPointFacet) {
            navigateExtensionPointFacet((TLExtensionPointFacet) libraryElement);

        } else if (libraryElement instanceof XSDSimpleType) {
            navigateXSDSimpleType((XSDSimpleType) libraryElement);

        } else if (libraryElement instanceof XSDComplexType) {
            navigateXSDComplexType((XSDComplexType) libraryElement);

        } else if (libraryElement instanceof XSDElement) {
            navigateXSDElement((XSDElement) libraryElement);

        } else if (libraryElement instanceof TLContext) {
            navigateContext((TLContext) libraryElement);

        } else if (libraryElement instanceof TLDocumentation) {
            navigateDocumentation((TLDocumentation) libraryElement);

        } else if (libraryElement instanceof TLEquivalent) {
            navigateEquivalent((TLEquivalent) libraryElement);

        } else if (libraryElement instanceof TLExample) {
            navigateExample((TLExample) libraryElement);

        } else if (libraryElement instanceof TLAttribute) {
            navigateAttribute((TLAttribute) libraryElement);

        } else if (libraryElement instanceof TLProperty) {
            navigateElement((TLProperty) libraryElement);

        } else if (libraryElement instanceof TLIndicator) {
            navigateIndicator((TLIndicator) libraryElement);

        } else if (libraryElement instanceof TLRole) {
            navigateRole((TLRole) libraryElement);
        }
    }

    /**
     * Called when a <code>BuiltInLibrary</code> instance is encountered during model navigation.
     * 
     * @param library
     *            the library to visit and navigate
     */
    public void navigateBuiltInLibrary(BuiltInLibrary library) {
        if (canVisit(library) && visitor.visitBuiltInLibrary(library)) {
            for (TLNamespaceImport nsImport : library.getNamespaceImports()) {
                navigateNamespaceImport(nsImport);
            }
            for (LibraryMember builtInType : library.getNamedMembers()) {
                if (builtInType instanceof TLSimple) {
                    navigateSimple((TLSimple) builtInType);

                } else if (builtInType instanceof TLValueWithAttributes) {
                    navigateValueWithAttributes((TLValueWithAttributes) builtInType);

                } else if (builtInType instanceof TLClosedEnumeration) {
                    navigateClosedEnumeration((TLClosedEnumeration) builtInType);

                } else if (builtInType instanceof TLOpenEnumeration) {
                    navigateOpenEnumeration((TLOpenEnumeration) builtInType);

                } else if (builtInType instanceof TLChoiceObject) {
                    navigateChoiceObject((TLChoiceObject) builtInType);

                } else if (builtInType instanceof TLCoreObject) {
                    navigateCoreObject((TLCoreObject) builtInType);

                } else if (builtInType instanceof TLBusinessObject) {
                    navigateBusinessObject((TLBusinessObject) builtInType);

                } else if (builtInType instanceof TLResource) {
                    navigateResource((TLResource) builtInType);

                } else if (builtInType instanceof TLExtensionPointFacet) {
                    navigateExtensionPointFacet((TLExtensionPointFacet) builtInType);

                } else if (builtInType instanceof XSDSimpleType) {
                    navigateXSDSimpleType((XSDSimpleType) builtInType);

                } else if (builtInType instanceof XSDComplexType) {
                    navigateXSDComplexType((XSDComplexType) builtInType);

                } else if (builtInType instanceof XSDElement) {
                    navigateXSDElement((XSDElement) builtInType);
                }
            }
        }
        addVisitedNode(library);
    }

    /**
     * Called when a <code>XSDLibrary</code> instance is encountered during model navigation.
     * 
     * @param library
     *            the library to visit and navigate
     */
    public void navigateLegacySchemaLibrary(XSDLibrary library) {
        if (canVisit(library) && visitor.visitLegacySchemaLibrary(library)) {
            for (TLNamespaceImport nsImport : library.getNamespaceImports()) {
                navigateNamespaceImport(nsImport);
            }
            for (TLInclude include : library.getIncludes()) {
                navigateInclude(include);
            }
            for (LibraryMember builtInType : library.getNamedMembers()) {
                for (TLNamespaceImport nsImport : library.getNamespaceImports()) {
                    navigateNamespaceImport(nsImport);
                }
                for (TLInclude include : library.getIncludes()) {
                    navigateInclude(include);
                }
                if (builtInType instanceof XSDSimpleType) {
                    navigateXSDSimpleType((XSDSimpleType) builtInType);

                } else if (builtInType instanceof XSDComplexType) {
                    navigateXSDComplexType((XSDComplexType) builtInType);

                } else if (builtInType instanceof XSDElement) {
                    navigateXSDElement((XSDElement) builtInType);
                }
            }
        }
        addVisitedNode(library);
    }

    /**
     * Called when a <code>TLLibrary</code> instance is encountered during model navigation.
     * 
     * @param library
     *            the library to visit and navigate
     */
    public void navigateUserDefinedLibrary(TLLibrary library) {
        if (canVisit(library) && visitor.visitUserDefinedLibrary(library)) {
            for (TLNamespaceImport nsImport : library.getNamespaceImports()) {
                navigateNamespaceImport(nsImport);
            }
            for (TLInclude include : library.getIncludes()) {
                navigateInclude(include);
            }
            for (TLSimple entity : library.getSimpleTypes()) {
                navigateSimple(entity);
            }
            for (TLValueWithAttributes entity : library.getValueWithAttributesTypes()) {
                navigateValueWithAttributes(entity);
            }
            for (TLClosedEnumeration entity : library.getClosedEnumerationTypes()) {
                navigateClosedEnumeration(entity);
            }
            for (TLOpenEnumeration entity : library.getOpenEnumerationTypes()) {
                navigateOpenEnumeration(entity);
            }
            for (TLChoiceObject entity : library.getChoiceObjectTypes()) {
                navigateChoiceObject(entity);
            }
            for (TLCoreObject entity : library.getCoreObjectTypes()) {
                navigateCoreObject(entity);
            }
            for (TLBusinessObject entity : library.getBusinessObjectTypes()) {
                navigateBusinessObject(entity);
            }
            for (TLResource entity : library.getResourceTypes()) {
                navigateResource(entity);
            }
            if (library.getService() != null) {
                navigateService(library.getService());
            }
            for (TLExtensionPointFacet entity : library.getExtensionPointFacetTypes()) {
                navigateExtensionPointFacet(entity);
            }
        }
        addVisitedNode(library);
    }

    /**
     * Called when a <code>TLContext</code> instance is encountered during model navigation.
     * 
     * @param context
     *            the context entity to visit and navigate
     */
    public void navigateContext(TLContext context) {
        if (canVisit(context)) {
            visitor.visitContext(context);
        }
    }

    /**
     * Called when a <code>TLSimple</code> instance is encountered during model navigation.
     * 
     * @param simple
     *            the simple entity to visit and navigate
     */
    public void navigateSimple(TLSimple simple) {
        if (canVisit(simple) && visitor.visitSimple(simple)) {
            for (TLEquivalent equivalent : simple.getEquivalents()) {
                navigateEquivalent(equivalent);
            }
            for (TLExample example : simple.getExamples()) {
                navigateExample(example);
            }
            navigateDocumentation(simple.getDocumentation());
        }
        addVisitedNode(simple);
    }

    /**
     * Called when a <code>TLValueWithAttributes</code> instance is encountered during model
     * navigation.
     * 
     * @param valueWithAttributes
     *            the simple entity to visit and navigate
     */
    public void navigateValueWithAttributes(TLValueWithAttributes valueWithAttributes) {
        if (canVisit(valueWithAttributes) && visitor.visitValueWithAttributes(valueWithAttributes)) {
            for (TLAttribute attribute : valueWithAttributes.getAttributes()) {
                navigateAttribute(attribute);
            }
            for (TLEquivalent equivalent : valueWithAttributes.getEquivalents()) {
                navigateEquivalent(equivalent);
            }
            for (TLExample example : valueWithAttributes.getExamples()) {
                navigateExample(example);
            }
            navigateDocumentation(valueWithAttributes.getDocumentation());
            navigateDocumentation(valueWithAttributes.getValueDocumentation());
        }
        addVisitedNode(valueWithAttributes);
    }

    /**
     * Called when a <code>TLClosedEnumeration</code> instance is encountered during model
     * navigation.
     * 
     * @param enumeration
     *            the enumeration entity to visit and navigate
     */
    public void navigateClosedEnumeration(TLClosedEnumeration enumeration) {
        if (canVisit(enumeration) && visitor.visitClosedEnumeration(enumeration)) {
            for (TLEnumValue enumValue : enumeration.getValues()) {
                navigateEnumValue(enumValue);
            }
            navigateExtension(enumeration.getExtension());
            navigateDocumentation(enumeration.getDocumentation());
        }
        addVisitedNode(enumeration);
    }

    /**
     * Called when a <code>TLOpenEnumeration</code> instance is encountered during model navigation.
     * 
     * @param enumeration
     *            the enumeration entity to visit and navigate
     */
    public void navigateOpenEnumeration(TLOpenEnumeration enumeration) {
        if (canVisit(enumeration) && visitor.visitOpenEnumeration(enumeration)) {
            for (TLEnumValue enumValue : enumeration.getValues()) {
                navigateEnumValue(enumValue);
            }
            navigateExtension(enumeration.getExtension());
            navigateDocumentation(enumeration.getDocumentation());
        }
        addVisitedNode(enumeration);
    }

    /**
     * Called when a <code>TLEnumValue</code> instance is encountered during model navigation.
     * 
     * @param enumValue
     *            the enumeration value to visit
     */
    public void navigateEnumValue(TLEnumValue enumValue) {
        if (canVisit(enumValue) && visitor.visitEnumValue(enumValue)) {
            for (TLEquivalent equivalent : enumValue.getEquivalents()) {
                navigateEquivalent(equivalent);
            }
            navigateDocumentation(enumValue.getDocumentation());
        }
        addVisitedNode(enumValue);
    }

    /**
     * Called when a <code>TLChoiceObject</code> instance is encountered during model navigation.
     * 
     * @param choiceObject
     *            the choice object entity to visit and navigate
     */
    public void navigateChoiceObject(TLChoiceObject choiceObject) {
        if (canVisit(choiceObject) && visitor.visitChoiceObject(choiceObject)) {
            navigateFacet(choiceObject.getSharedFacet());
            navigateExtension(choiceObject.getExtension());

            for (TLAlias alias : choiceObject.getAliases()) {
                navigateAlias(alias);
            }
            for (TLFacet choiceFacet : choiceObject.getChoiceFacets()) {
                navigateFacet(choiceFacet);
            }
            for (TLEquivalent equivalent : choiceObject.getEquivalents()) {
                navigateEquivalent(equivalent);
            }
            navigateDocumentation(choiceObject.getDocumentation());
        }
        addVisitedNode(choiceObject);
    }

    /**
     * Called when a <code>TLCoreObject</code> instance is encountered during model navigation.
     * 
     * @param coreObject
     *            the core object entity to visit and navigate
     */
    public void navigateCoreObject(TLCoreObject coreObject) {
        if (canVisit(coreObject) && visitor.visitCoreObject(coreObject)) {
            navigateSimpleFacet(coreObject.getSimpleFacet());
            navigateFacet(coreObject.getSummaryFacet());
            navigateFacet(coreObject.getDetailFacet());
            navigateExtension(coreObject.getExtension());

            for (TLAlias alias : coreObject.getAliases()) {
                navigateAlias(alias);
            }
            for (TLRole role : coreObject.getRoleEnumeration().getRoles()) {
                navigateRole(role);
            }
            for (TLEquivalent equivalent : coreObject.getEquivalents()) {
                navigateEquivalent(equivalent);
            }
            navigateDocumentation(coreObject.getDocumentation());
        }
        addVisitedNode(coreObject);
    }

    /**
     * Called when a <code>TLRole</code> instance is encountered during model navigation.
     * 
     * @param role
     *            the core object role to visit and navigate
     */
    public void navigateRole(TLRole role) {
        if (canVisit(role)) {
            visitor.visitRole(role);
        }
    }

    /**
     * Called when a <code>TLBusinessObject</code> instance is encountered during model navigation.
     * 
     * @param businessObject
     *            the business object entity to visit and navigate
     */
    public void navigateBusinessObject(TLBusinessObject businessObject) {
        if (canVisit(businessObject) && visitor.visitBusinessObject(businessObject)) {
            navigateFacet(businessObject.getIdFacet());
            navigateFacet(businessObject.getSummaryFacet());
            navigateFacet(businessObject.getDetailFacet());
            navigateExtension(businessObject.getExtension());

            for (TLAlias alias : businessObject.getAliases()) {
                navigateAlias(alias);
            }
            for (TLFacet customFacet : businessObject.getCustomFacets()) {
                navigateFacet(customFacet);
            }
            for (TLFacet queryFacet : businessObject.getQueryFacets()) {
                navigateFacet(queryFacet);
            }
            for (TLEquivalent equivalent : businessObject.getEquivalents()) {
                navigateEquivalent(equivalent);
            }
            navigateDocumentation(businessObject.getDocumentation());
        }
        addVisitedNode(businessObject);
    }

    /**
     * Called when a <code>TLService</code> instance is encountered during model navigation.
     * 
     * @param service
     *            the service entity to visit and navigate
     */
    public void navigateService(TLService service) {
        if (canVisit(service) && visitor.visitService(service)) {
            for (TLOperation operation : service.getOperations()) {
                navigateOperation(operation);
            }
            for (TLEquivalent equivalent : service.getEquivalents()) {
                navigateEquivalent(equivalent);
            }
            navigateDocumentation(service.getDocumentation());
        }
        addVisitedNode(service);
    }

    /**
     * Called when a <code>TLOperation</code> instance is encountered during model navigation.
     * 
     * @param operation
     *            the operation entity to visit and navigate
     */
    public void navigateOperation(TLOperation operation) {
        if (canVisit(operation) && visitor.visitOperation(operation)) {
            navigateFacet(operation.getRequest());
            navigateFacet(operation.getResponse());
            navigateFacet(operation.getNotification());
            navigateExtension(operation.getExtension());

            for (TLEquivalent equivalent : operation.getEquivalents()) {
                navigateEquivalent(equivalent);
            }
            navigateDocumentation(operation.getDocumentation());
        }
        addVisitedNode(operation);
    }

    /**
     * Called when a <code>TLResource</code> instance is encountered during model navigation.
     * 
     * @param resource
     *            the resource entity to visit and navigate
     */
    public void navigateResource(TLResource resource) {
        if (canVisit(resource) && visitor.visitResource(resource)) {
            navigateDocumentation(resource.getDocumentation());
            navigateBusinessObject(resource.getBusinessObjectRef());
            navigateExtension(resource.getExtension());
            
            for (TLResourceParentRef parentRef : resource.getParentRefs()) {
            	navigateResourceParentRef(parentRef);
            }
            for (TLParamGroup paramGroup : resource.getParamGroups()) {
            	navigateParamGroup(paramGroup);
            }
            for (TLActionFacet actionFacet : resource.getActionFacets()) {
            	navigateActionFacet(actionFacet);
            }
            for (TLAction action : resource.getActions()) {
            	navigateAction(action);	
            }
        }
        addVisitedNode(resource);
    }

    /**
     * Called when a <code>TLResourceParentRef</code> instance is encountered during model navigation.
     * 
     * @param parentRef
     *            the resource parent reference entity to visit and navigate
     */
    public void navigateResourceParentRef(TLResourceParentRef parentRef) {
        if (canVisit(parentRef) && visitor.visitResourceParentRef(parentRef)) {
            navigateDocumentation(parentRef.getDocumentation());
        }
        addVisitedNode(parentRef);
    }
    
    /**
     * Called when a <code>TLParamGroup</code> instance is encountered during model navigation.
     * 
     * @param paramGroup
     *            the parameter group entity to visit and navigate
     */
    public void navigateParamGroup(TLParamGroup paramGroup) {
        if (canVisit(paramGroup) && visitor.visitParamGroup(paramGroup)) {
        	navigateFacet(paramGroup.getFacetRef());
            navigateDocumentation(paramGroup.getDocumentation());
            
            for (TLParameter parameter : paramGroup.getParameters()) {
            	navigateParameter(parameter);
            }
        }
        addVisitedNode(paramGroup);
    }
    
    /**
     * Called when a <code>TLParameter</code> instance is encountered during model navigation.
     * 
     * @param parameter
     *            the parameter entity to visit and navigate
     */
    public void navigateParameter(TLParameter parameter) {
        if (canVisit(parameter) && visitor.visitParameter(parameter)) {
<<<<<<< HEAD
=======
        	TLMemberField<?> fieldRef = parameter.getFieldRef();
        	
        	if (fieldRef instanceof TLAttribute) {
        		navigateAttribute((TLAttribute) fieldRef);
        		
        	} else if (fieldRef instanceof TLProperty) {
        		navigateElement((TLProperty) fieldRef);
        		
        	} else if (fieldRef instanceof TLIndicator) {
        		navigateIndicator((TLIndicator) fieldRef);
        	}
        	
>>>>>>> 433c4988
            for (TLEquivalent equivalent : parameter.getEquivalents()) {
                navigateEquivalent(equivalent);
            }
            for (TLExample example : parameter.getExamples()) {
                navigateExample(example);
            }
            navigateDocumentation(parameter.getDocumentation());
        }
        addVisitedNode(parameter);
    }
    
    /**
     * Called when a <code>TLAction</code> instance is encountered during model navigation.
     * 
     * @param action
     *            the action entity to visit and navigate
     */
    public void navigateAction(TLAction action) {
        if (canVisit(action) && visitor.visitAction(action)) {
            navigateDocumentation(action.getDocumentation());
            navigateActionRequest(action.getRequest());
            
            for (TLActionResponse response : action.getResponses()) {
            	navigateActionResponse(response);
            }
        }
        addVisitedNode(action);
    }
    
    /**
     * Called when a <code>TLActionRequest</code> instance is encountered during model navigation.
     * 
     * @param actionRequest
     *            the action request entity to visit and navigate
     */
    public void navigateActionRequest(TLActionRequest actionRequest) {
        if (canVisit(actionRequest) && visitor.visitActionRequest(actionRequest)) {
            navigateDocumentation(actionRequest.getDocumentation());
        }
        addVisitedNode(actionRequest);
    }
    
    /**
     * Called when a <code>TLActionResponse</code> instance is encountered during model navigation.
     * 
     * @param actionResponse
     *            the action response entity to visit and navigate
     */
    public void navigateActionResponse(TLActionResponse actionResponse) {
        if (canVisit(actionResponse) && visitor.visitActionResponse(actionResponse)) {
            navigateDocumentation(actionResponse.getDocumentation());
        }
        addVisitedNode(actionResponse);
    }
    
    /**
     * Called when a <code>TLExtensionPointFacet</code> instance is encountered during model
     * navigation.
     * 
     * @param extensionPointFacet
     *            the extension point facet entity to visit and navigate
     */
    public void navigateExtensionPointFacet(TLExtensionPointFacet extensionPointFacet) {
        if (canVisit(extensionPointFacet) && visitor.visitExtensionPointFacet(extensionPointFacet)) {
            navigateExtension(extensionPointFacet.getExtension());

            for (TLAttribute attribute : extensionPointFacet.getAttributes()) {
                navigateAttribute(attribute);
            }
            for (TLProperty element : extensionPointFacet.getElements()) {
                navigateElement(element);
            }
            for (TLIndicator indicator : extensionPointFacet.getIndicators()) {
                navigateIndicator(indicator);
            }
            navigateDocumentation(extensionPointFacet.getDocumentation());
        }
    }

    /**
     * Called when a <code>XSDSimpleType</code> instance is encountered during model navigation.
     * 
     * @param xsdSimple
     *            the XSD simple-type entity to visit and navigate
     */
    public void navigateXSDSimpleType(XSDSimpleType xsdSimple) {
        if (canVisit(xsdSimple)) {
            visitor.visitXSDSimpleType(xsdSimple);
        }
        addVisitedNode(xsdSimple);
    }

    /**
     * Called when a <code>XSDComplexType</code> instance is encountered during model navigation.
     * 
     * @param xsdComplex
     *            the XSD complex-type entity to visit and navigate
     */
    public void navigateXSDComplexType(XSDComplexType xsdComplex) {
        if (canVisit(xsdComplex)) {
            visitor.visitXSDComplexType(xsdComplex);
        }
        addVisitedNode(xsdComplex);
    }

    /**
     * Called when a <code>XSDElement</code> instance is encountered during model navigation.
     * 
     * @param xsdElement
     *            the XSD element entity to visit and navigate
     */
    public void navigateXSDElement(XSDElement xsdElement) {
        if (canVisit(xsdElement)) {
            visitor.visitXSDElement(xsdElement);
        }
        addVisitedNode(xsdElement);
    }

    /**
     * Called when a <code>TLExtension</code> instance is encountered during model navigation.
     * 
     * @param extension
     *            the extension entity to visit and navigate
     */
    public void navigateExtension(TLExtension extension) {
        if (canVisit(extension)) {
            visitor.visitExtension(extension);
        }
    }

    /**
     * Called when a <code>TLFacet</code> instance is encountered during model navigation.
     * 
     * @param facet
     *            the facet entity to visit and navigate
     */
    public void navigateFacet(TLFacet facet) {
        if (canVisit(facet) && visitor.visitFacet(facet)) {
            for (TLAlias alias : facet.getAliases()) {
                navigateAlias(alias);
            }
            for (TLAttribute attribute : facet.getAttributes()) {
                navigateAttribute(attribute);
            }
            for (TLProperty element : facet.getElements()) {
                navigateElement(element);
            }
            for (TLIndicator indicator : facet.getIndicators()) {
                navigateIndicator(indicator);
            }
            navigateDocumentation(facet.getDocumentation());
        }
        addVisitedNode(facet);
    }

    /**
     * Called when a <code>TLActionFacet</code> instance is encountered during model navigation.
     * 
     * @param actionFacet
     *            the action facet entity to visit and navigate
     */
    public void navigateActionFacet(TLActionFacet actionFacet) {
        if (canVisit(actionFacet) && visitor.visitActionFacet(actionFacet)) {
            for (TLAttribute attribute : actionFacet.getAttributes()) {
                navigateAttribute(attribute);
            }
            for (TLProperty element : actionFacet.getElements()) {
                navigateElement(element);
            }
            for (TLIndicator indicator : actionFacet.getIndicators()) {
                navigateIndicator(indicator);
            }
            navigateDocumentation(actionFacet.getDocumentation());
        }
        addVisitedNode(actionFacet);
    }
    
    /**
     * Called when a <code>TLSimpleFacet</code> instance is encountered during model navigation.
     * 
     * @param simpleFacet
     *            the simple facet entity to visit and navigate
     */
    public void navigateSimpleFacet(TLSimpleFacet simpleFacet) {
        if (canVisit(simpleFacet) && visitor.visitSimpleFacet(simpleFacet)) {
            for (TLEquivalent equivalent : simpleFacet.getEquivalents()) {
                navigateEquivalent(equivalent);
            }
            for (TLExample example : simpleFacet.getExamples()) {
                navigateExample(example);
            }
            navigateDocumentation(simpleFacet.getDocumentation());
        }
        addVisitedNode(simpleFacet);
    }

    /**
     * Called when a <code>TLListFacet</code> instance is encountered during model navigation.
     * 
     * @param listFacet
     *            the list facet entity to visit and navigate
     */
    public void navigateListFacet(TLListFacet listFacet) {
        if (canVisit(listFacet) && visitor.visitListFacet(listFacet)) {
            for (TLAlias alias : listFacet.getAliases()) {
                navigateAlias(alias);
            }
        }
        addVisitedNode(listFacet);
    }

    /**
     * Called when a <code>TLAlias</code> instance is encountered during model navigation.
     * 
     * @param alias
     *            the alias entity to visit and navigate
     */
    public void navigateAlias(TLAlias alias) {
        if (canVisit(alias)) {
            visitor.visitAlias(alias);
        }
        addVisitedNode(alias);
    }

    /**
     * Called when a <code>TLAttribute</code> instance is encountered during model navigation.
     * 
     * @param attribute
     *            the attribute entity to visit and navigate
     */
    public void navigateAttribute(TLAttribute attribute) {
        if (canVisit(attribute) && visitor.visitAttribute(attribute)) {
            for (TLEquivalent equivalent : attribute.getEquivalents()) {
                navigateEquivalent(equivalent);
            }
            for (TLExample example : attribute.getExamples()) {
                navigateExample(example);
            }
            navigateDocumentation(attribute.getDocumentation());
        }
        addVisitedNode(attribute);
    }

    /**
     * Called when a <code>TLProperty</code> instance is encountered during model navigation.
     * 
     * @param element
     *            the element entity to visit and navigate
     */
    public void navigateElement(TLProperty element) {
        if (canVisit(element) && visitor.visitElement(element)) {
            for (TLEquivalent equivalent : element.getEquivalents()) {
                navigateEquivalent(equivalent);
            }
            for (TLExample example : element.getExamples()) {
                navigateExample(example);
            }
            navigateDocumentation(element.getDocumentation());
        }
        addVisitedNode(element);
    }

    /**
     * Called when a <code>TLIndicator</code> instance is encountered during model navigation.
     * 
     * @param indicator
     *            the indicator entity to visit and navigate
     */
    public void navigateIndicator(TLIndicator indicator) {
        if (canVisit(indicator) && visitor.visitIndicator(indicator)) {
            for (TLEquivalent equivalent : indicator.getEquivalents()) {
                navigateEquivalent(equivalent);
            }
            navigateDocumentation(indicator.getDocumentation());
        }
        addVisitedNode(indicator);
    }

    /**
     * Called when a <code>TLNamespaceImport</code> instance is encountered during model navigation.
     * 
     * @param nsImport
     *            the namespace import entity to visit and navigate
     */
    public void navigateNamespaceImport(TLNamespaceImport nsImport) {
        if (canVisit(nsImport)) {
            visitor.visitNamespaceImport(nsImport);
        }
        addVisitedNode(nsImport);
    }

    /**
     * Called when a <code>TLInclude</code> instance is encountered during model navigation.
     * 
     * @param nsImport
     *            the namespace import entity to visit and navigate
     */
    public void navigateInclude(TLInclude include) {
        if (canVisit(include)) {
            visitor.visitInclude(include);
        }
        addVisitedNode(include);
    }

    /**
     * Called when a <code>TLEquivalent</code> instance is encountered during model navigation.
     * 
     * @param equivalent
     *            the equivalent entity to visit and navigate
     */
    public void navigateEquivalent(TLEquivalent equivalent) {
        if (canVisit(equivalent)) {
            visitor.visitEquivalent(equivalent);
        }
    }

    /**
     * Called when a <code>TLExample</code> instance is encountered during model navigation.
     * 
     * @param example
     *            the example entity to visit and navigate
     */
    public void navigateExample(TLExample example) {
        if (canVisit(example)) {
            visitor.visitExample(example);
        }
    }

    /**
     * Called when a <code>TLDocumentation</code> instance is encountered during model navigation.
     * 
     * @param documentation
     *            the documentation entity to visit and navigate
     */
    public void navigateDocumentation(TLDocumentation documentation) {
        if (canVisit(documentation)) {
            visitor.visitDocumentation(documentation);
        }
        addVisitedNode(documentation);
    }

}<|MERGE_RESOLUTION|>--- conflicted
+++ resolved
@@ -678,8 +678,6 @@
      */
     public void navigateParameter(TLParameter parameter) {
         if (canVisit(parameter) && visitor.visitParameter(parameter)) {
-<<<<<<< HEAD
-=======
         	TLMemberField<?> fieldRef = parameter.getFieldRef();
         	
         	if (fieldRef instanceof TLAttribute) {
@@ -692,7 +690,6 @@
         		navigateIndicator((TLIndicator) fieldRef);
         	}
         	
->>>>>>> 433c4988
             for (TLEquivalent equivalent : parameter.getEquivalents()) {
                 navigateEquivalent(equivalent);
             }
