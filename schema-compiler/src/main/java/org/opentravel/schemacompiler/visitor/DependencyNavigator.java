--- conflicted
+++ resolved
@@ -324,8 +324,6 @@
      */
     public void navigateParameter(TLParameter parameter) {
         if (canVisit(parameter) && visitor.visitParameter(parameter)) {
-<<<<<<< HEAD
-=======
         	TLMemberField<?> fieldRef = parameter.getFieldRef();
         	
         	if (fieldRef instanceof TLAttribute) {
@@ -337,7 +335,6 @@
         	} else if (fieldRef instanceof TLIndicator) {
         		navigateIndicator((TLIndicator) fieldRef);
         	}
->>>>>>> 433c4988
         }
         addVisitedNode(parameter);
     }
@@ -568,15 +565,6 @@
      */
     public void navigateActionFacet(TLActionFacet actionFacet) {
         if (canVisit(actionFacet) && visitor.visitActionFacet(actionFacet)) {
-<<<<<<< HEAD
-            for (TLAttribute attribute : actionFacet.getAttributes()) {
-                navigateAttribute(attribute);
-            }
-            for (TLProperty element : actionFacet.getElements()) {
-                navigateElement(element);
-            }
-            for (TLIndicator indicator : actionFacet.getIndicators()) {
-=======
             for (TLAttribute attribute : PropertyCodegenUtils.getInheritedAttributes(actionFacet)) {
                 navigateAttribute(attribute);
             }
@@ -584,7 +572,6 @@
                 navigateElement(element);
             }
             for (TLIndicator indicator : PropertyCodegenUtils.getInheritedIndicators(actionFacet)) {
->>>>>>> 433c4988
                 navigateIndicator(indicator);
             }
             navigateDependency(actionFacet.getOwningEntity());
