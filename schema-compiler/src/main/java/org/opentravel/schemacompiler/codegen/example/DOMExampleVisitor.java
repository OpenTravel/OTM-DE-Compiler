/**
 * Copyright (C) 2014 OpenTravel Alliance (info@opentravel.org)
 *
 * Licensed under the Apache License, Version 2.0 (the "License");
 * you may not use this file except in compliance with the License.
 * You may obtain a copy of the License at
 *
 *         http://www.apache.org/licenses/LICENSE-2.0
 *
 * Unless required by applicable law or agreed to in writing, software
 * distributed under the License is distributed on an "AS IS" BASIS,
 * WITHOUT WARRANTIES OR CONDITIONS OF ANY KIND, either express or implied.
 * See the License for the specific language governing permissions and
 * limitations under the License.
 */
package org.opentravel.schemacompiler.codegen.example;

import java.util.ArrayList;
import java.util.Collection;
import java.util.Collections;
import java.util.HashMap;
import java.util.HashSet;
import java.util.List;
import java.util.Map;
import java.util.Set;
import javax.xml.XMLConstants;
import javax.xml.namespace.QName;
import javax.xml.parsers.DocumentBuilderFactory;
import javax.xml.parsers.ParserConfigurationException;

import org.opentravel.schemacompiler.codegen.util.AliasCodegenUtils;
import org.opentravel.schemacompiler.codegen.util.FacetCodegenUtils;
import org.opentravel.schemacompiler.codegen.util.PropertyCodegenUtils;
import org.opentravel.schemacompiler.codegen.util.XsdCodegenUtils;
import org.opentravel.schemacompiler.codegen.wsdl.CodeGenerationWsdlBindings;
import org.opentravel.schemacompiler.ioc.SchemaCompilerApplicationContext;
import org.opentravel.schemacompiler.ioc.SchemaDependency;
import org.opentravel.schemacompiler.model.NamedEntity;
import org.opentravel.schemacompiler.model.TLActionFacet;
import org.opentravel.schemacompiler.model.TLActionRequest;
import org.opentravel.schemacompiler.model.TLActionResponse;
import org.opentravel.schemacompiler.model.TLAlias;
import org.opentravel.schemacompiler.model.TLAttribute;
import org.opentravel.schemacompiler.model.TLAttributeOwner;
import org.opentravel.schemacompiler.model.TLAttributeType;
import org.opentravel.schemacompiler.model.TLBusinessObject;
import org.opentravel.schemacompiler.model.TLCoreObject;
import org.opentravel.schemacompiler.model.TLExtensionPointFacet;
import org.opentravel.schemacompiler.model.TLFacet;
import org.opentravel.schemacompiler.model.TLFacetType;
import org.opentravel.schemacompiler.model.TLIndicator;
import org.opentravel.schemacompiler.model.TLListFacet;
import org.opentravel.schemacompiler.model.TLOpenEnumeration;
import org.opentravel.schemacompiler.model.TLOperation;
import org.opentravel.schemacompiler.model.TLPatchableFacet;
import org.opentravel.schemacompiler.model.TLProperty;
import org.opentravel.schemacompiler.model.TLPropertyOwner;
import org.opentravel.schemacompiler.model.TLPropertyType;
import org.opentravel.schemacompiler.model.TLRole;
import org.opentravel.schemacompiler.model.TLRoleEnumeration;
import org.opentravel.schemacompiler.model.TLSimpleFacet;
import org.opentravel.schemacompiler.model.TLValueWithAttributes;
import org.opentravel.schemacompiler.model.XSDComplexType;
import org.opentravel.schemacompiler.model.XSDElement;
import org.springframework.context.ApplicationContext;
import org.w3c.dom.Document;
import org.w3c.dom.Element;
import org.w3c.dom.Node;
import org.w3c.dom.NodeList;

/**
 * <code>ExampleVisitor</code> component used to construct a DOM tree containing
 * the example data.
 * 
 * @author S. Livezey
 */
public class DOMExampleVisitor extends AbstractExampleVisitor<Element> {

	private Map<String, String> namespaceMappings = new HashMap<String, String>();
	private Set<String> extensionPointNamespaces = new HashSet<String>();
	private Set<String> externalDependencyNamespaces = new HashSet<String>();
	//private Stack<ExampleContext> contextStack = new Stack<ExampleContext>();
	private Document domDocument;
	//private ExampleContext context = new ExampleContext(null);

	private List<DOMIdReferenceAssignment> referenceAssignments = new ArrayList<DOMIdReferenceAssignment>();

	/**
	 * Default constructor.
	 */
	public DOMExampleVisitor() {
		this(null);
	}

	/**
	 * Contstructor that provides the navigation options to use during example
	 * generation.
	 * 
	 * @param options
	 *            the example generation options
	 */
	public DOMExampleVisitor(String preferredContext) {
		super(preferredContext);

		try {
			ApplicationContext appContext = SchemaCompilerApplicationContext
					.getContext();

			if (appContext
					.containsBean(SchemaCompilerApplicationContext.CODE_GENERATION_WSDL_BINDINGS)) {
				this.wsdlBindings = (CodeGenerationWsdlBindings) appContext
						.getBean(SchemaCompilerApplicationContext.CODE_GENERATION_WSDL_BINDINGS);
			}
			this.domDocument = DocumentBuilderFactory.newInstance()
					.newDocumentBuilder().newDocument();

		} catch (ParserConfigurationException e) {
			throw new IllegalStateException(
					"Unable to create DOM document instance.", e);
		}
	}

	/**
	 * Returns the DOM document instance that was constructed during the
	 * navigation process.
	 * 
	 * @return Document
	 */
	public Document getDocument() {
		// Before returning the document, assign any pending IDREF(S) values
		// discovered during
		// generation of the DOM document
		synchronized (referenceAssignments) {
			for (DOMIdReferenceAssignment refAssignment : referenceAssignments) {
				refAssignment.assignReferenceValue();
			}
			referenceAssignments.clear(); // clear the list so we don't do this
											// more than once
			idRegistry.clear();
		}
		return domDocument;
	}

	/**
	 * @see org.opentravel.schemacompiler.codegen.example.ExampleVisitor#getBoundNamespaces()
	 */
	@Override
	public Collection<String> getBoundNamespaces() {
		List<String> nsList = new ArrayList<String>();

		/*
		 * Commented out this line due to false validation errors on
		 * substitution group elements that result when multiple namespace
		 * mappings are included in the 'xsi:schemaLocation' attribute of an
		 * example XML document.
		 * 
		 * nsList.addAll( extensionPointNamespaces );
		 */
		nsList.addAll(externalDependencyNamespaces);
		Collections.sort(nsList);

		if ((domDocument != null) && (domDocument.getDocumentElement() != null)) {
			nsList.add(0, domDocument.getDocumentElement().getNamespaceURI());
		}
		return nsList;
	}

	/**
	 * @see org.opentravel.schemacompiler.codegen.example.ExampleVisitor#visitSimpleType(org.opentravel.schemacompiler.model.TLAttributeType)
	 */
	@Override
	public void visitSimpleType(TLAttributeType simpleType) {
		super.visitSimpleType(simpleType);
		createSimpleElement(simpleType);
	}

	/**
	 * @see org.opentravel.schemacompiler.codegen.example.ExampleVisitor#startFacet(org.opentravel.schemacompiler.model.TLFacet)
	 */
	@Override
	public void startFacet(TLFacet facet) {
		super.startFacet(facet);
		facetStack.push(facet);
		createComplexElement(facet);

		if (facet.getOwningEntity() instanceof TLCoreObject) {
			addRoleAttributes((TLCoreObject) facet.getOwningEntity());

		} else if (facet.getOwningEntity() instanceof TLOperation) {
			addOperationPayloadContent(facet);
		}
	}

	/**
	 * @see org.opentravel.schemacompiler.codegen.example.AbstractExampleVisitor#endFacet(org.opentravel.schemacompiler.model.TLFacet)
	 */
	@Override
	public void endFacet(TLFacet facet) {
		super.endFacet(facet);

		if (facetStack.peek() == facet) {
			facetStack.pop();
		}
	}

	/**
	 * @see org.opentravel.schemacompiler.codegen.example.ExampleVisitor#startListFacet(org.opentravel.schemacompiler.model.TLListFacet,
	 *      org.opentravel.schemacompiler.model.TLRole)
	 */
	@Override
	public void startListFacet(TLListFacet listFacet, TLRole role) {
		super.startListFacet(listFacet, role);

		// If this is a repeat visit of the list facet for a different role, we
		// must complete the
		// old element and start a new one.
		if (context.getNode() != null) {
			TLAlias contextAlias = context.getModelAlias();

			context = new ExampleContext(context.getModelElement());
			context.setModelAlias(contextAlias);
		}

		// If this is a list facet for a normal TLFacet, push the underlying
		// item facet onto the
		// stack
		if (listFacet.getItemFacet() instanceof TLFacet) {
			facetStack.push((TLFacet) listFacet.getItemFacet());
		}
		createComplexElement(listFacet);

		if ((listFacet.getOwningEntity() instanceof TLCoreObject)
				&& !(listFacet.getItemFacet() instanceof TLSimpleFacet)) {
			addRoleAttributes((TLCoreObject) listFacet.getOwningEntity());
		}
	}

	/**
	 * @see org.opentravel.schemacompiler.codegen.example.AbstractExampleVisitor#endListFacet(org.opentravel.schemacompiler.model.TLListFacet,
	 *      org.opentravel.schemacompiler.model.TLRole)
	 */
	@Override
	public void endListFacet(TLListFacet listFacet, TLRole role) {
		super.endListFacet(listFacet, role);

		if (facetStack.peek() == listFacet.getItemFacet()) {
			facetStack.pop();
		}
	}

	/**
	 * @see org.opentravel.schemacompiler.codegen.example.AbstractExampleVisitor#getContextFacet()
	 */
	@Override
	protected NamedEntity getContextFacet() {
		NamedEntity elementType = (context.getModelElement() == null) ? null
				: context.getModelElement().getType();
		NamedEntity contextFacet;

		if (elementType instanceof TLExtensionPointFacet) {
			contextFacet = null; // No inheritance or aliases for extension
									// point facets

		} else if (elementType instanceof TLValueWithAttributes) {
			contextFacet = elementType;

		} else {
			ExampleContext facetContext = context;

			// If we are currently processing an attribute value, the facet
			// context will be the
			// current one. If we are processing an element value, the facet
			// context will be
			// on top of the context stack.
			if ((facetContext.getModelAttribute() == null)
					&& !contextStack.isEmpty()) {
				facetContext = contextStack.peek();
			}

			if (facetContext.getModelAlias() != null) {
				TLAlias facetAlias = facetContext.getModelAlias();

				if (facetAlias.getOwningEntity() instanceof TLListFacet) {
					TLAlias coreAlias = AliasCodegenUtils
							.getOwnerAlias(facetAlias);

					facetAlias = AliasCodegenUtils.getFacetAlias(coreAlias,
							((TLListFacet) facetAlias.getOwningEntity())
									.getItemFacet().getFacetType());
				}
				contextFacet = facetAlias;

			} else {
				contextFacet = facetStack.isEmpty() ? null : facetStack.peek();
			}
		}
		return contextFacet;
	}

	/**
<<<<<<< HEAD
	 * @see org.opentravel.schemacompiler.codegen.example.ExampleVisitor#startAlias(org.opentravel.schemacompiler.model.TLAlias)
	 */
	@Override
	public void startAlias(TLAlias alias) {
		super.startAlias(alias);

		if (context == null) {
			throw new IllegalStateException(
					"Alias encountered without an available element context.");
		}
		context.setModelAlias(alias);
	}

	/**
	 * @see org.opentravel.schemacompiler.codegen.example.ExampleVisitor#endAlias(org.opentravel.schemacompiler.model.TLAlias)
	 */
	@Override
	public void endAlias(TLAlias alias) {
		super.endAlias(alias);

		if (context == null) {
			throw new IllegalStateException(
					"Alias encountered without an available element context.");
		}
		context.setModelAlias(null);
	}

	/**
	 * @see org.opentravel.schemacompiler.codegen.example.ExampleVisitor#startAttribute(org.opentravel.schemacompiler.model.TLAttribute)
	 */
	@Override
	public void startAttribute(TLAttribute attribute) {
		super.startAttribute(attribute);

		if (context == null) {
			throw new IllegalStateException(
					"Attribute encountered without an available element context.");
		}
		context.setModelAttribute(attribute);
	}

	/**
	 * @see org.opentravel.schemacompiler.codegen.example.ExampleVisitor#endAttribute(org.opentravel.schemacompiler.model.TLAttribute)
	 */
	@Override
	public void endAttribute(TLAttribute attribute) {
		super.endAttribute(attribute);

		if (context == null) {
			throw new IllegalStateException(
					"Attribute encountered without an available element context.");
		}

		// Capture ID values in the registry for use during post-processing
		if (XsdCodegenUtils.isIdType(attribute.getType())) {
			TLAttributeOwner owner = attribute.getAttributeOwner();
			NamedEntity contextFacet = getContextFacet();

			if (contextFacet != null) {
				registerIdValue(contextFacet, lastExampleValue);
			} else {
				registerIdValue(owner, lastExampleValue);
			}
		}

		// Queue up IDREF(S) attributes for assignment during post-processing
		if (XsdCodegenUtils.isIdRefType(attribute.getType())) {
			referenceAssignments.add(new DOMIdReferenceAssignment(null, 1,
					attribute.getName()));
		}
		if (XsdCodegenUtils.isIdRefsType(attribute.getType())) {
			referenceAssignments.add(new DOMIdReferenceAssignment(null, 3,
					attribute.getName()));
		}

		// If the attribute was an open enumeration type, we have to add an
		// additional attribute
		// for the 'Extension' value.
		TLAttributeType attributeType = attribute.getType();

		while (attributeType instanceof TLValueWithAttributes) {
			attributeType = ((TLValueWithAttributes) attributeType)
					.getParentType();
		}
		if (attributeType instanceof TLOpenEnumeration) {
			context.getNode().setAttribute(
					context.getModelAttribute().getName() + "Extension",
					context.getModelAttribute().getName() + "_Other_Value");
		}
		context.setModelAttribute(null);
	}

	/**
	 * @see org.opentravel.schemacompiler.codegen.example.ExampleVisitor#startElement(org.opentravel.schemacompiler.model.TLProperty)
	 */
	@Override
	public void startElement(TLProperty element) {
		super.startElement(element);
		contextStack.push(context);
		context = new ExampleContext(element);
	}

	/**
	 * @see org.opentravel.schemacompiler.codegen.example.ExampleVisitor#endElement(org.opentravel.schemacompiler.model.TLProperty)
	 */
	@Override
	public void endElement(TLProperty element) {
		super.endElement(element);

		// Capture ID values in the registry for use during post-processing
		if (XsdCodegenUtils.isIdType(element.getType())) {
			TLPropertyOwner owner = element.getPropertyOwner();
			NamedEntity contextFacet = getContextFacet();

			if (contextFacet != null) {
				registerIdValue(contextFacet, lastExampleValue);
			} else {
				registerIdValue(owner, lastExampleValue);
			}
		}

		// Queue up IDREF(S) attributes for assignment during post-processing
		if (XsdCodegenUtils.isIdRefType(element.getType())) {
			referenceAssignments.add(new DOMIdReferenceAssignment(null, 1));
		}
		if (XsdCodegenUtils.isIdRefsType(element.getType())) {
			referenceAssignments.add(new DOMIdReferenceAssignment(null, 3));
		}
		if (element.isReference()) {
			int referenceCount = (element.getRepeat() <= 1) ? 1 : element
					.getRepeat();

			referenceAssignments.add(new DOMIdReferenceAssignment(element
					.getType(), referenceCount));
		}
		context = contextStack.pop();
	}

	/**
	 * @see org.opentravel.schemacompiler.codegen.example.AbstractExampleVisitor#startIndicatorAttribute(org.opentravel.schemacompiler.model.TLIndicator)
	 */
	@Override
	public void startIndicatorAttribute(TLIndicator indicator) {
		super.startIndicatorAttribute(indicator);

		if (context.getNode() == null) {
			throw new IllegalStateException(
					"Indicator encountered without an available element context.");
		}
		String attributeName = indicator.getName();

		if (!attributeName.endsWith("Ind")) {
			attributeName += "Ind";
		}
		context.getNode().setAttribute(attributeName, "true");
	}

	/**
	 * @see org.opentravel.schemacompiler.codegen.example.AbstractExampleVisitor#startIndicatorElement(org.opentravel.schemacompiler.model.TLIndicator)
	 */
	@Override
	public void startIndicatorElement(TLIndicator indicator) {
		super.startIndicatorElement(indicator);
		String elementName = indicator.getName();

		if (!elementName.endsWith("Ind")) {
			elementName += "Ind";
		}
		Element element = createXmlElement(indicator.getOwner().getNamespace(),
				elementName, indicator.getOwner());

		element.setTextContent("true");
		context.getNode().appendChild(element);
	}

	/**
	 * @see org.opentravel.schemacompiler.codegen.example.ExampleVisitor#startOpenEnumeration(org.opentravel.schemacompiler.model.TLOpenEnumeration)
	 */
	@Override
	public void startOpenEnumeration(TLOpenEnumeration openEnum) {
		super.startOpenEnumeration(openEnum);
		createSimpleElement(openEnum);
		context.getNode().setAttribute("extension", "Other_Value");
	}

	/**
	 * @see org.opentravel.schemacompiler.codegen.example.AbstractExampleVisitor#startRoleEnumeration(org.opentravel.schemacompiler.model.TLRoleEnumeration)
	 */
	@Override
	public void startRoleEnumeration(TLRoleEnumeration roleEnum) {
		super.startRoleEnumeration(roleEnum);
		createSimpleElement(roleEnum);
		context.getNode().setAttribute("extension", "Other_Value");
	}

	/**
	 * @see org.opentravel.schemacompiler.codegen.example.ExampleVisitor#startValueWithAttributes(org.opentravel.schemacompiler.model.TLValueWithAttributes)
	 */
	@Override
	public void startValueWithAttributes(
			TLValueWithAttributes valueWithAttributes) {
		NamedEntity parentType = valueWithAttributes.getParentType();

		// Find the root parent type for the VWA
		while (parentType instanceof TLValueWithAttributes) {
			parentType = ((TLValueWithAttributes) parentType).getParentType();
		}

		// Construct the example content for the VWA
		super.startValueWithAttributes(valueWithAttributes);
		createComplexElement(valueWithAttributes);

		if ((parentType instanceof TLOpenEnumeration)
				|| (parentType instanceof TLRoleEnumeration)) {
			context.getNode().setAttribute("extension", "Other_Value");
		}
		context.getNode().setTextContent(
				generateExampleValue(valueWithAttributes));
	}

	/**
	 * @see org.opentravel.schemacompiler.codegen.example.AbstractExampleVisitor#startExtensionPoint(org.opentravel.schemacompiler.model.TLFacet)
	 */
	@Override
	public void startExtensionPoint(TLFacet facet) {
		super.startExtensionPoint(facet);
		SchemaDependency extensionElement = extensionPointTypeMap.get(facet
				.getFacetType());
		Element owningDomElement = context.getNode();

		if ((extensionElement != null) && (owningDomElement != null)) {
			contextStack.push(context);
			context = new ExampleContext(null);
			context.setNode(createXmlElement(extensionElement
					.getSchemaDeclaration().getNamespace(), extensionElement
					.getLocalName(), extensionElement.getSchemaDeclaration()
					.getDefaultPrefix()));
			owningDomElement.appendChild(context.getNode());
		}
	}

	/**
	 * @see org.opentravel.schemacompiler.codegen.example.AbstractExampleVisitor#endExtensionPoint(org.opentravel.schemacompiler.model.TLFacet)
	 */
	@Override
	public void endExtensionPoint(TLFacet facet) {
		super.endExtensionPoint(facet);
		SchemaDependency extensionElement = extensionPointTypeMap.get(facet
				.getFacetType());
		Element domElement = context.getNode();

		if ((extensionElement != null)
				&& (domElement != null)
				&& domElement.getLocalName().equals(
						extensionElement.getLocalName())
				&& domElement.getNamespaceURI().equals(
						extensionElement.getSchemaDeclaration().getNamespace())) {
			context = contextStack.pop();
		}
	}

	/**
	 * @see org.opentravel.schemacompiler.codegen.example.ExampleVisitor#startExtensionPointFacet(org.opentravel.schemacompiler.model.TLExtensionPointFacet)
	 */
	@Override
	public void startExtensionPointFacet(TLExtensionPointFacet facet) {
		super.startExtensionPointFacet(facet);

		extensionPointNamespaces.add(facet.getNamespace());
		contextStack.push(context);
		context = new ExampleContext(null);
		facetStack.push(facet);
		createComplexElement(facet);
	}

	/**
	 * @see org.opentravel.schemacompiler.codegen.example.AbstractExampleVisitor#endExtensionPointFacet(org.opentravel.schemacompiler.model.TLExtensionPointFacet)
	 */
	@Override
	public void endExtensionPointFacet(TLExtensionPointFacet facet) {
		super.endExtensionPointFacet(facet);

		if (facetStack.peek() == facet) {
			facetStack.pop();
		}
		context = contextStack.pop();
	}

	/**
	 * @see org.opentravel.schemacompiler.codegen.example.ExampleVisitor#startXsdComplexType(org.opentravel.schemacompiler.model.XSDComplexType)
	 */
	@Override
	public void startXsdComplexType(XSDComplexType xsdComplexType) {
		super.startXsdComplexType(xsdComplexType);
		createComplexElement(xsdComplexType);
		addLegacyElementContent(xsdComplexType.getNamespace(),
				xsdComplexType.getLocalName());
	}

	/**
	 * @see org.opentravel.schemacompiler.codegen.example.ExampleVisitor#startXsdElement(org.opentravel.schemacompiler.model.XSDElement)
	 */
	@Override
	public void startXsdElement(XSDElement xsdElement) {
		super.startXsdElement(xsdElement);
		createComplexElement(xsdElement);
		addLegacyElementContent(xsdElement.getNamespace(),
				xsdElement.getLocalName());
	}

	/**
	 * Constructs a complex XML element using the current context information.
	 * The new element is assigned as a child of the 'currentElement' for this
	 * visitor, and replaces that 'currentElement' as the DOM element that will
	 * receive attributes and child elements within the current context.
	 * 
	 * @param elementType
	 *            specifies the type of element to use when the current context
	 *            is null (i.e. when the new element will be the root of the XML
	 *            document)
	 */
	private void createComplexElement(NamedEntity elementType) {
		Element newElement;

		// Check the context state to make sure nothing illegal is happening
		if (context.getModelAttribute() != null) {
			throw new IllegalStateException(
					"Complex elements cannot be created as DOM attribute values.");
		}
		if (context.getNode() != null) {
			throw new IllegalStateException(
					"A complex element has already been defined for the current context.");
		}

		// Create the new DOM element
		if ((context.getModelElement() != null)
				&& ((elementType instanceof TLAttributeType) || (elementType
						.equals(context.getModelElement().getType())))) {
			newElement = createPropertyElement(context.getModelElement(),
					(TLPropertyType) elementType);
		} else {
			newElement = createXmlElement(elementType.getNamespace(),
					getContextElementName(elementType, false), elementType);
		}
		context.setNode(newElement);

		// Assign the new DOM element as a child of the previous context
		if (contextStack.isEmpty()
				|| (contextStack.peek().getNode() == null)) {
			domDocument.appendChild(newElement);
		} else {
			contextStack.peek().getNode().appendChild(newElement);
		}
	}

	/**
	 * Constructs a simple XML element or an XML attribute depending upon the
	 * content of the current context information. New elements are assigned as
	 * a child of the 'currentElement' for this visitor, and then replace that
	 * 'currentElement' as the DOM element for the context.
	 * 
	 * @param elementType
	 *            specifies the type of element to use when the current context
	 *            is null (i.e. when the new element will be the root of the XML
	 *            document)
	 */
	private void createSimpleElement(NamedEntity elementType) {
		if (context.getModelAttribute() != null) {
			if (context.getNode() == null) {
				throw new IllegalStateException(
						"No element available for new attribute creation.");
			}
			context.getNode().setAttribute(
					context.getModelAttribute().getName(),
					generateExampleValue(context.getModelAttribute()));

		} else {
			if (contextStack.isEmpty() && (context.getNode() == null)) {
				Element rootElement = createXmlElement(
						elementType.getNamespace(), elementType.getLocalName(),
						elementType);

				rootElement.setTextContent(generateExampleValue(elementType));
				context.setNode(rootElement);
				domDocument.appendChild(rootElement);
			} else {
				// If the element has not already been created, do it now
				if (context.getNode() == null) {
					createComplexElement(elementType); // constructs a new DOM
														// element with no
														// content
				}
				if (context.getModelElement().isReference()) {
					context.getNode().setTextContent(
							generateExampleValue(elementType));

				} else {
					context.getNode().setTextContent(
							generateExampleValue(context.getModelElement()));
				}
			}
		}
	}

	/**
	 * Creates a DOM element using the property information provided.
	 * 
	 * @param property
	 *            the model property for which to construct a DOM element
	 * @param propertyType
	 *            the type of the property being navigated (may be different
	 *            than the property's assigned type)
	 * @return Element
	 */
	private Element createPropertyElement(TLProperty property,
			TLPropertyType propertyType) {
		NamedEntity prefixEntity = null;
		String elementNamespace = null;
		String elementName = null;

		if (!PropertyCodegenUtils.hasGlobalElement(propertyType)) {
			if (context.getModelAlias() != null) {
				elementName = XsdCodegenUtils.getGlobalElementName(
						context.getModelAlias()).getLocalPart();
				elementNamespace = context.getModelAlias().getNamespace();
				prefixEntity = context.getModelAlias();

			} else if (propertyType instanceof TLListFacet) {
				TLListFacet listFacetType = (TLListFacet) propertyType;

				if (listFacetType.getFacetType() != TLFacetType.SIMPLE) {
					elementName = XsdCodegenUtils.getGlobalElementName(
							listFacetType.getItemFacet()).getLocalPart();
					elementNamespace = listFacetType.getNamespace();
					prefixEntity = listFacetType;
				}
			}

			if (elementName == null) {
				if ((property.getName() == null)
						|| (property.getName().length() == 0)) {
					elementName = propertyType.getLocalName();
				} else {
					elementName = property.getName();
				}

				// The element may be inherited, so to obtain the proper
				// namespace we need to use
				// the
				// most recently encountered facet (i.e. the top of the facet
				// stack)

				if (facetStack.isEmpty()) {
					elementNamespace = property.getPropertyOwner()
							.getNamespace();
					prefixEntity = property.getPropertyOwner();
				} else {
					TLPropertyOwner propertyOwner;

					if (facetStack.peek() == propertyType) {
						// If the top of the facet stack is our property type,
						// we need to go up one
						// more level
						// to find the facet that declared (or inherited) this
						// property.
						if (facetStack.size() > 1) {
							propertyOwner = facetStack
									.get(facetStack.size() - 2);
						} else {
							propertyOwner = property.getPropertyOwner();
						}
					} else {
						propertyOwner = facetStack.peek();
					}
					elementNamespace = propertyOwner.getNamespace();
					prefixEntity = propertyOwner;
				}
			}

			if (property.isReference() && !elementName.endsWith("Ref")) {
				// probably a VWA reference, so we need to make sure the "Ref"
				// suffix is appended
				elementName += "Ref";
			}

		} else {
			prefixEntity = propertyType;
			elementNamespace = propertyType.getNamespace();
			elementName = getContextElementName(propertyType,
					property.isReference());
		}
		return createXmlElement(elementNamespace, elementName, prefixEntity);
	}

	/**
	 * Returns the element name for the current context model element.
	 * 
	 * @param elementType
	 *            specifies the type of element to use when the current context
	 *            is null or the given entity does not have a pre-defined global
	 *            element
	 * @param isReferenceProperty
	 *            indicates whether the element type is assigned by value or
	 *            reference
	 * @return String
	 */
	private String getContextElementName(NamedEntity elementType,
			boolean isReferenceProperty) {
		boolean useSubstitutableElementName = false;
		QName elementQName;

		// Determine whether we should be using the substitutable or
		// non-substitutable name for the
		// element
		if (!XsdCodegenUtils.isSimpleCoreObject(elementType)) {
			if (context.getModelElement() != null) {
				TLPropertyType modelPropertyType = context.getModelElement()
						.getType();

				if (modelPropertyType instanceof TLAlias) {
					modelPropertyType = (TLPropertyType) ((TLAlias) modelPropertyType)
							.getOwningEntity();
				}
				if ((modelPropertyType instanceof TLBusinessObject)
						|| (modelPropertyType instanceof TLCoreObject)) {
					useSubstitutableElementName = true;
				}
			} else { // no property - this is the root element of the document
				if (elementType instanceof TLAlias) {
					elementType = ((TLAlias) elementType).getOwningEntity();
				}
				if (elementType instanceof TLFacet) {
					TLFacet elementTypeFacet = (TLFacet) elementType;

					if (elementTypeFacet.getFacetType() == TLFacetType.SUMMARY) {
						elementType = elementTypeFacet.getOwningEntity();
					}
				}
				if ((elementType instanceof TLBusinessObject)
						|| (elementType instanceof TLCoreObject)) {
					useSubstitutableElementName = true;
				}
			}
		}

		// Lookup the correct name for the element depending upon its specific
		// characteristics
		if (context.getModelAlias() != null) {
			if (!isReferenceProperty && useSubstitutableElementName) {
				elementQName = XsdCodegenUtils
						.getSubstitutableElementName((TLAlias) context
								.getModelAlias());

			} else {
				elementQName = PropertyCodegenUtils.getDefaultXmlElementName(
						context.getModelAlias(), isReferenceProperty);
			}
		} else {
			if (!isReferenceProperty && useSubstitutableElementName
					&& (elementType instanceof TLFacet)) {
				elementQName = XsdCodegenUtils
						.getSubstitutableElementName((TLFacet) elementType);

			} else {
				elementQName = PropertyCodegenUtils.getDefaultXmlElementName(
						elementType, isReferenceProperty);
			}
		}
		return (elementQName != null) ? elementQName.getLocalPart()
				: elementType.getLocalName();
	}

	/**
	 * Constructs a DOM element using the information provided. In addition to
	 * the element itself, any namespace mappings that are required for the
	 * element's prefix are also added to the document's root.
	 * 
	 * @param namespace
	 *            the namespace of the element to create
	 * @param localName
	 *            the local (tag) name of the element to create
	 * @param prefixEntity
	 *            the entity whose library should be used to obtain the
	 *            preferred prefix of the new element
	 * @return Element
	 */
	private Element createXmlElement(String namespace, String localName,
			NamedEntity prefixEntity) {
		return createXmlElement(namespace, localName, prefixEntity
				.getOwningLibrary().getPrefix());
	}

	/**
	 * Constructs a DOM element using the information provided. In addition to
	 * the element itself, any namespace mappings that are required for the
	 * element's prefix are also added to the document's root.
	 * 
	 * @param namespace
	 *            the namespace of the element to create
	 * @param localName
	 *            the local (tag) name of the element to create
	 * @param preferredPrefix
	 *            the preferred prefix of the new element
	 * @return Element
	 */
	private Element createXmlElement(String namespace, String localName,
			String preferredPrefix) {
		Element element = domDocument.createElementNS(namespace, localName);
		String prefix = namespaceMappings.get(namespace);

		if (prefix == null) {
			Element rootElement = domDocument.getDocumentElement();
			if (rootElement == null)
				rootElement = element;

			if ((namespace != null)
					&& !namespace.equals(rootElement.getNamespaceURI())) {

				// Identify a unique prefix for this namespace
				prefix = preferredPrefix;
				if (prefix == null)
					prefix = "ns1";

				if (namespaceMappings.containsValue(prefix)) {
					String prefixStr = prefix.equals("ns1") ? "ns" : prefix;
					int nsCounter = 0;

					while (namespaceMappings.containsValue(prefix)) {
						prefix = prefixStr + (nsCounter++);
					}
				}
				namespaceMappings.put(namespace, prefix);
				rootElement.setAttributeNS(XMLConstants.XMLNS_ATTRIBUTE_NS_URI,
						"xmlns:" + prefix, namespace);
			}
		}
		element.setPrefix(prefix);

		return element;
	}

	/**
	 * Adds an example role value for the given core object and each of the
	 * extended objects that it inherits role attributes from.
	 * 
	 * @param coreObject
	 *            the core object for which to generate role attributes
	 */
	protected void addRoleAttributes(TLCoreObject coreObject) {
		while (coreObject != null) {
			if (coreObject.getRoleEnumeration().getRoles().size() > 0) {
				TLCoreObject extendedCore = (TLCoreObject) FacetCodegenUtils
						.getFacetOwnerExtension(coreObject);
				String attrName = (extendedCore == null) ? "role" : coreObject
						.getLocalName() + "Role";

				context.getNode().setAttribute(attrName,
						exampleValueGenerator.getExampleRoleValue(coreObject));
			}
			coreObject = (TLCoreObject) FacetCodegenUtils
					.getFacetOwnerExtension(coreObject);
		}
	}

	/**
	 * Adds any XML attributes and/or child elements that are required by the
	 * base payload type of the operation facet to the current DOM element.
	 * 
	 * @param operationFacet
	 *            the operation facet for which to add example web service
	 *            payload content
	 */
	protected void addOperationPayloadContent(TLFacet operationFacet) {
		Element domElement = context.getNode();

		if ((domElement != null) && (wsdlBindings != null)) {
			Map<String, String> nsMappings = new HashMap<String, String>();
			Element rootElement = domElement.getOwnerDocument()
					.getDocumentElement();

			wsdlBindings.addPayloadExampleContent(domElement, nsMappings,
					operationFacet);

			for (String ns : nsMappings.keySet()) {
				String _prefix = nsMappings.get(ns);
				String prefix = _prefix;
				int counter = 1;

				while (namespaceMappings.containsValue(prefix)) {
					prefix = _prefix + counter;
					counter++;
				}
				namespaceMappings.put(ns, prefix);
				rootElement.setAttributeNS(XMLConstants.XMLNS_ATTRIBUTE_NS_URI,
						"xmlns:" + prefix, ns);
			}
			applyElementPrefixes(domElement);
		}
	}

	/**
	 * Recursively applies a namespace prefix to the given element and all of
	 * its descendants using the current set of namespace prefix mappings.
	 * 
	 * @param element
	 *            the DOM element to process
	 */
	private void applyElementPrefixes(Element element) {
		if (element.getPrefix() == null) {
			element.setPrefix(namespaceMappings.get(element.getNamespaceURI()));
		}
		NodeList children = element.getChildNodes();

		for (int i = 0; i < children.getLength(); i++) {
			Node child = children.item(0);

			if (child instanceof Element) {
				applyElementPrefixes((Element) child);
			}
		}
	}

	/**
	 * Adds a comment as a child of the current DOM element indicating that the
	 * content is based on a legacy type that cannot be generated by this
	 * visitor component.
	 * 
	 * @param xsdNamespace
	 *            the namespace of the legacy schema entity
	 * @param xsdLocalName
	 *            the local name of the legacy schema entity
	 */
	private void addLegacyElementContent(String xsdNamespace,
			String xsdLocalName) {
		context.getNode().appendChild(
				domDocument.createComment("  Legacy Content: {" + xsdNamespace
						+ "}:" + xsdLocalName + "  "));
	}

	/**
	 * Handles the deferred assignment of 'IDREF' and 'IDREFS' values as a
	 * post-processing step of the example generation process.
	 */
	private class DOMIdReferenceAssignment extends IdReferenceAssignment {

		private Element domElement;

		/**
		 * Constructor used for assigning an IDREF(S) value to an XML element.
		 * 
		 * @param referencedEntity
		 *            the named entity that was referenced (may be null for
		 *            legacy IDREF(S) values)
		 * @param referenceCount
		 *            indicates the number of reference values that should be
		 *            applied
		 */
		public DOMIdReferenceAssignment(NamedEntity referencedEntity,
				int referenceCount) {
			this(referencedEntity, referenceCount, null);
		}

		/**
		 * Constructor used for assigning an IDREF(S) value to an XML attribute.
		 * 
		 * @param referencedEntity
		 *            the named entity that was referenced (may be null for
		 *            legacy IDREF(S) values)
		 * @param referenceCount
		 *            indicates the number of reference values that should be
		 *            applied
		 * @param attributeName
		 *            the name of the IDREF(S) attribute to which the value
		 *            should be assigned
		 */
		public DOMIdReferenceAssignment(NamedEntity referencedEntity,
				int referenceCount, String attributeName) {
			super(referencedEntity, referenceCount, attributeName);
			this.domElement = context.getNode();
		}

		/**
		 * Assigns the IDREF value(s) to the appropriate attribute or element
		 * based on information collected in the message ID registry during
		 * document generation.
		 */
		public void assignReferenceValue() {
			String referenceValue = getIdValues();

			if (referenceValue != null) {
				if (nodeName == null) {
					domElement.setTextContent(referenceValue);
				} else {
					domElement.setAttribute(nodeName, referenceValue);
				}
			}
		}

	}
=======
     * @see org.opentravel.schemacompiler.codegen.example.ExampleVisitor#startAlias(org.opentravel.schemacompiler.model.TLAlias)
     */
    @Override
    public void startAlias(TLAlias alias) {
        super.startAlias(alias);

        if (context == null) {
            throw new IllegalStateException(
                    "Alias encountered without an available element context.");
        }
        context.setModelAlias(alias);
    }

    /**
     * @see org.opentravel.schemacompiler.codegen.example.ExampleVisitor#endAlias(org.opentravel.schemacompiler.model.TLAlias)
     */
    @Override
    public void endAlias(TLAlias alias) {
        super.endAlias(alias);

        if (context == null) {
            throw new IllegalStateException(
                    "Alias encountered without an available element context.");
        }
        context.setModelAlias(null);
    }

    /**
	 * @see org.opentravel.schemacompiler.codegen.example.AbstractExampleVisitor#startRequest(org.opentravel.schemacompiler.model.TLActionRequest)
	 */
	@Override
	public void startRequest(TLActionRequest request) {
		super.startRequest(request);
		
		if (request.getPayloadType() instanceof TLActionFacet) {
			TLActionFacet payloadType = (TLActionFacet) request.getPayloadType();
			
	        facetStack.push(payloadType);
	        createComplexElement(request);
		}
	}

	/**
	 * @see org.opentravel.schemacompiler.codegen.example.AbstractExampleVisitor#endRequest(org.opentravel.schemacompiler.model.TLActionRequest)
	 */
	@Override
	public void endRequest(TLActionRequest request) {
		super.endRequest(request);
		
		if (request.getPayloadType() instanceof TLActionFacet) {
			TLActionFacet payloadType = (TLActionFacet) request.getPayloadType();
			
	        if (facetStack.peek() == payloadType) {
	            facetStack.pop();
	        }
		}
	}

	/**
	 * @see org.opentravel.schemacompiler.codegen.example.AbstractExampleVisitor#startResponse(org.opentravel.schemacompiler.model.TLActionResponse)
	 */
	@Override
	public void startResponse(TLActionResponse response) {
		super.startResponse(response);
		
		if (response.getPayloadType() instanceof TLActionFacet) {
			TLActionFacet payloadType = (TLActionFacet) response.getPayloadType();
			
	        facetStack.push(payloadType);
	        createComplexElement(response);
		}
	}

	/**
	 * @see org.opentravel.schemacompiler.codegen.example.AbstractExampleVisitor#endResponse(org.opentravel.schemacompiler.model.TLActionResponse)
	 */
	@Override
	public void endResponse(TLActionResponse response) {
		super.endResponse(response);
		
		if (response.getPayloadType() instanceof TLActionFacet) {
			TLActionFacet payloadType = (TLActionFacet) response.getPayloadType();
			
	        if (facetStack.peek() == payloadType) {
	            facetStack.pop();
	        }
		}
	}

	/**
     * @see org.opentravel.schemacompiler.codegen.example.ExampleVisitor#startAttribute(org.opentravel.schemacompiler.model.TLAttribute)
     */
    @Override
    public void startAttribute(TLAttribute attribute) {
        super.startAttribute(attribute);

        if (context == null) {
            throw new IllegalStateException(
                    "Attribute encountered without an available element context.");
        }
        context.setModelAttribute(attribute);
    }

    /**
     * @see org.opentravel.schemacompiler.codegen.example.ExampleVisitor#endAttribute(org.opentravel.schemacompiler.model.TLAttribute)
     */
    @Override
    public void endAttribute(TLAttribute attribute) {
        super.endAttribute(attribute);

        if (context == null) {
            throw new IllegalStateException(
                    "Attribute encountered without an available element context.");
        }

        // Capture ID values in the registry for use during post-processing
        if (XsdCodegenUtils.isIdType(attribute.getType())) {
        	TLAttributeOwner owner = attribute.getOwner();
        	NamedEntity contextFacet = getContextFacet();
        	
        	if (contextFacet != null) {
                registerIdValue(contextFacet, lastExampleValue);
        	} else {
                registerIdValue(owner, lastExampleValue);
        	}
        }

        // Queue up IDREF(S) attributes for assignment during post-processing
        if (XsdCodegenUtils.isIdRefType(attribute.getType())) {
            referenceAssignments.add(new IdReferenceAssignment(null, 1, attribute.getName()));
        }
        if (XsdCodegenUtils.isIdRefsType(attribute.getType())) {
            referenceAssignments.add(new IdReferenceAssignment(null, 3, attribute.getName()));
        }

        // If the attribute was an open enumeration type, we have to add an additional attribute
        // for the 'Extension' value.
        TLAttributeType attributeType = attribute.getType();

        while (attributeType instanceof TLValueWithAttributes) {
            attributeType = ((TLValueWithAttributes) attributeType).getParentType();
        }
        if (attributeType instanceof TLOpenEnumeration) {
            context.getDomElement().setAttribute(
                    context.getModelAttribute().getName() + "Extension",
                    context.getModelAttribute().getName() + "_Other_Value");
        }
        context.setModelAttribute(null);
    }

    /**
     * @see org.opentravel.schemacompiler.codegen.example.ExampleVisitor#startElement(org.opentravel.schemacompiler.model.TLProperty)
     */
    @Override
    public void startElement(TLProperty element) {
        super.startElement(element);
        contextStack.push(context);
        context = new ExampleContext(element);
    }

    /**
     * @see org.opentravel.schemacompiler.codegen.example.ExampleVisitor#endElement(org.opentravel.schemacompiler.model.TLProperty)
     */
    @Override
    public void endElement(TLProperty element) {
        super.endElement(element);

        // Capture ID values in the registry for use during post-processing
        if (XsdCodegenUtils.isIdType(element.getType())) {
        	TLPropertyOwner owner = element.getOwner();
        	NamedEntity contextFacet = getContextFacet();
        	
        	if (contextFacet != null) {
                registerIdValue(contextFacet, lastExampleValue);
        	} else {
                registerIdValue(owner, lastExampleValue);
        	}
        }

        // Queue up IDREF(S) attributes for assignment during post-processing
        if (XsdCodegenUtils.isIdRefType(element.getType())) {
            referenceAssignments.add(new IdReferenceAssignment(null, 1));
        }
        if (XsdCodegenUtils.isIdRefsType(element.getType())) {
            referenceAssignments.add(new IdReferenceAssignment(null, 3));
        }
        if (element.isReference()) {
            int referenceCount = (element.getRepeat() <= 1) ? 1 : element.getRepeat();

            referenceAssignments.add(new IdReferenceAssignment(element.getType(), referenceCount));
        }
        context = contextStack.pop();
    }

    /**
     * @see org.opentravel.schemacompiler.codegen.example.AbstractExampleVisitor#startIndicatorAttribute(org.opentravel.schemacompiler.model.TLIndicator)
     */
    @Override
    public void startIndicatorAttribute(TLIndicator indicator) {
        super.startIndicatorAttribute(indicator);

        if (context.getDomElement() == null) {
            throw new IllegalStateException(
                    "Indicator encountered without an available element context.");
        }
        String attributeName = indicator.getName();

        if (!attributeName.endsWith("Ind")) {
            attributeName += "Ind";
        }
        context.getDomElement().setAttribute(attributeName, "true");
    }

    /**
     * @see org.opentravel.schemacompiler.codegen.example.AbstractExampleVisitor#startIndicatorElement(org.opentravel.schemacompiler.model.TLIndicator)
     */
    @Override
    public void startIndicatorElement(TLIndicator indicator) {
        super.startIndicatorElement(indicator);
        String elementName = indicator.getName();

        if (!elementName.endsWith("Ind")) {
            elementName += "Ind";
        }
        Element element = createXmlElement(indicator.getOwner().getNamespace(), elementName,
                indicator.getOwner());

        element.setTextContent("true");
        context.getDomElement().appendChild(element);
    }

    /**
     * @see org.opentravel.schemacompiler.codegen.example.ExampleVisitor#startOpenEnumeration(org.opentravel.schemacompiler.model.TLOpenEnumeration)
     */
    @Override
    public void startOpenEnumeration(TLOpenEnumeration openEnum) {
        super.startOpenEnumeration(openEnum);
        createSimpleElement(openEnum);
        context.getDomElement().setAttribute("extension", "Other_Value");
    }

    /**
     * @see org.opentravel.schemacompiler.codegen.example.AbstractExampleVisitor#startRoleEnumeration(org.opentravel.schemacompiler.model.TLRoleEnumeration)
     */
    @Override
    public void startRoleEnumeration(TLRoleEnumeration roleEnum) {
        super.startRoleEnumeration(roleEnum);
        createSimpleElement(roleEnum);
        context.getDomElement().setAttribute("extension", "Other_Value");
    }

    /**
     * @see org.opentravel.schemacompiler.codegen.example.ExampleVisitor#startValueWithAttributes(org.opentravel.schemacompiler.model.TLValueWithAttributes)
     */
    @Override
    public void startValueWithAttributes(TLValueWithAttributes valueWithAttributes) {
        NamedEntity parentType = valueWithAttributes.getParentType();

        // Find the root parent type for the VWA
        while (parentType instanceof TLValueWithAttributes) {
            parentType = ((TLValueWithAttributes) parentType).getParentType();
        }

        // Construct the example content for the VWA
        super.startValueWithAttributes(valueWithAttributes);
        createComplexElement(valueWithAttributes);

        if ((parentType instanceof TLOpenEnumeration) || (parentType instanceof TLRoleEnumeration)) {
            context.getDomElement().setAttribute("extension", "Other_Value");
        }
        context.getDomElement().setTextContent(generateExampleValue(valueWithAttributes));
    }

    /**
     * @see org.opentravel.schemacompiler.codegen.example.AbstractExampleVisitor#startExtensionPoint(org.opentravel.schemacompiler.model.TLFacet)
     */
    @Override
    public void startExtensionPoint(TLPatchableFacet facet) {
        super.startExtensionPoint(facet);
        SchemaDependency extensionElement = extensionPointTypeMap.get(facet.getFacetType());
        Element owningDomElement = context.getDomElement();

        if ((extensionElement != null) && (owningDomElement != null)) {
            contextStack.push(context);
            context = new ExampleContext(null);
            context.setDomElement(createXmlElement(extensionElement.getSchemaDeclaration()
                    .getNamespace(), extensionElement.getLocalName(), extensionElement
                    .getSchemaDeclaration().getDefaultPrefix()));
            owningDomElement.appendChild(context.getDomElement());
        }
    }

    /**
     * @see org.opentravel.schemacompiler.codegen.example.AbstractExampleVisitor#endExtensionPoint(org.opentravel.schemacompiler.model.TLFacet)
     */
    @Override
    public void endExtensionPoint(TLPatchableFacet facet) {
        super.endExtensionPoint(facet);
        SchemaDependency extensionElement = extensionPointTypeMap.get(facet.getFacetType());
        Element domElement = context.getDomElement();

        if ((extensionElement != null)
                && (domElement != null)
                && domElement.getLocalName().equals(extensionElement.getLocalName())
                && domElement.getNamespaceURI().equals(
                        extensionElement.getSchemaDeclaration().getNamespace())) {
            context = contextStack.pop();
        }
    }

    /**
     * @see org.opentravel.schemacompiler.codegen.example.ExampleVisitor#startExtensionPointFacet(org.opentravel.schemacompiler.model.TLExtensionPointFacet)
     */
    @Override
    public void startExtensionPointFacet(TLExtensionPointFacet facet) {
        super.startExtensionPointFacet(facet);

        extensionPointNamespaces.add(facet.getNamespace());
        contextStack.push(context);
        context = new ExampleContext(null);
        facetStack.push(facet);
        createComplexElement(facet);
    }

    /**
     * @see org.opentravel.schemacompiler.codegen.example.AbstractExampleVisitor#endExtensionPointFacet(org.opentravel.schemacompiler.model.TLExtensionPointFacet)
     */
    @Override
    public void endExtensionPointFacet(TLExtensionPointFacet facet) {
        super.endExtensionPointFacet(facet);

        if (facetStack.peek() == facet) {
            facetStack.pop();
        }
        context = contextStack.pop();
    }

    /**
     * @see org.opentravel.schemacompiler.codegen.example.ExampleVisitor#startXsdComplexType(org.opentravel.schemacompiler.model.XSDComplexType)
     */
    @Override
    public void startXsdComplexType(XSDComplexType xsdComplexType) {
        super.startXsdComplexType(xsdComplexType);
        createComplexElement(xsdComplexType);
        addLegacyElementContent(xsdComplexType.getNamespace(), xsdComplexType.getLocalName());
    }

    /**
     * @see org.opentravel.schemacompiler.codegen.example.ExampleVisitor#startXsdElement(org.opentravel.schemacompiler.model.XSDElement)
     */
    @Override
    public void startXsdElement(XSDElement xsdElement) {
        super.startXsdElement(xsdElement);
        createComplexElement(xsdElement);
        addLegacyElementContent(xsdElement.getNamespace(), xsdElement.getLocalName());
    }

    /**
     * Constructs a complex XML element using the current context information. The new element is
     * assigned as a child of the 'currentElement' for this visitor, and replaces that
     * 'currentElement' as the DOM element that will receive attributes and child elements within
     * the current context.
     * 
     * @param elementType
     *            specifies the type of element to use when the current context is null (i.e. when
     *            the new element will be the root of the XML document)
     */
    private void createComplexElement(NamedEntity elementType) {
        Element newElement;

        // Check the context state to make sure nothing illegal is happening
        if (context.getModelAttribute() != null) {
            throw new IllegalStateException(
                    "Complex elements cannot be created as DOM attribute values.");
        }
        if (context.getDomElement() != null) {
            throw new IllegalStateException(
                    "A complex element has already been defined for the current context.");
        }

        // Create the new DOM element
        if ((context.getModelElement() != null)
                && ((elementType instanceof TLAttributeType) || (elementType.equals(context
                        .getModelElement().getType())))) {
            newElement = createPropertyElement(context.getModelElement(),
                    (TLPropertyType) elementType);
        } else {
            newElement = createXmlElement(elementType.getNamespace(),
                    getContextElementName(elementType, false), elementType);
        }
        context.setDomElement(newElement);

        // Assign the new DOM element as a child of the previous context
        if (contextStack.isEmpty() || (contextStack.peek().getDomElement() == null)) {
            domDocument.appendChild(newElement);
        } else {
            contextStack.peek().getDomElement().appendChild(newElement);
        }
    }

    /**
     * Constructs a simple XML element or an XML attribute depending upon the content of the current
     * context information. New elements are assigned as a child of the 'currentElement' for this
     * visitor, and then replace that 'currentElement' as the DOM element for the context.
     * 
     * @param elementType
     *            specifies the type of element to use when the current context is null (i.e. when
     *            the new element will be the root of the XML document)
     */
    private void createSimpleElement(NamedEntity elementType) {
        if (context.getModelAttribute() != null) {
            if (context.getDomElement() == null) {
                throw new IllegalStateException("No element available for new attribute creation.");
            }
            context.getDomElement().setAttribute(context.getModelAttribute().getName(),
                    generateExampleValue(context.getModelAttribute()));

        } else {
            if (contextStack.isEmpty() && (context.getDomElement() == null)) {
                Element rootElement = createXmlElement(elementType.getNamespace(),
                        elementType.getLocalName(), elementType);

                rootElement.setTextContent(generateExampleValue(elementType));
                context.setDomElement(rootElement);
                domDocument.appendChild(rootElement);
            } else {
                // If the element has not already been created, do it now
                if (context.getDomElement() == null) {
                    createComplexElement(elementType); // constructs a new DOM element with no
                                                       // content
                }
                if (context.getModelElement().isReference()) {
                    context.getDomElement().setTextContent(generateExampleValue(elementType));

                } else {
                    context.getDomElement().setTextContent(
                            generateExampleValue(context.getModelElement()));
                }
            }
        }
    }

    /**
     * Creates a DOM element using the property information provided.
     * 
     * @param property
     *            the model property for which to construct a DOM element
     * @param propertyType
     *            the type of the property being navigated (may be different than the property's
     *            assigned type)
     * @return Element
     */
    private Element createPropertyElement(TLProperty property, TLPropertyType propertyType) {
        NamedEntity prefixEntity = null;
        String elementNamespace = null;
        String elementName = null;

        if (!PropertyCodegenUtils.hasGlobalElement(propertyType)) {
            if (context.getModelAlias() != null) {
                elementName = XsdCodegenUtils.getGlobalElementName(context.getModelAlias())
                        .getLocalPart();
                elementNamespace = context.getModelAlias().getNamespace();
                prefixEntity = context.getModelAlias();

            } else if (propertyType instanceof TLListFacet) {
                TLListFacet listFacetType = (TLListFacet) propertyType;

                if (listFacetType.getFacetType() != TLFacetType.SIMPLE) {
                    elementName = XsdCodegenUtils
                            .getGlobalElementName(listFacetType.getItemFacet()).getLocalPart();
                    elementNamespace = listFacetType.getNamespace();
                    prefixEntity = listFacetType;
                }
            }

            if (elementName == null) {
                if ((property.getName() == null) || (property.getName().length() == 0)) {
                    elementName = propertyType.getLocalName();
                } else {
                    elementName = property.getName();
                }

                // The element may be inherited, so to obtain the proper namespace we need to use
                // the
                // most recently encountered facet (i.e. the top of the facet stack)

                if (facetStack.isEmpty()) {
                    elementNamespace = property.getOwner().getNamespace();
                    prefixEntity = property.getOwner();
                } else {
                    TLPropertyOwner propertyOwner;

                    if (facetStack.peek() == propertyType) {
                        // If the top of the facet stack is our property type, we need to go up one
                        // more level
                        // to find the facet that declared (or inherited) this property.
                        if (facetStack.size() > 1) {
                            propertyOwner = facetStack.get(facetStack.size() - 2);
                        } else {
                            propertyOwner = property.getOwner();
                        }
                    } else {
                        propertyOwner = facetStack.peek();
                    }
                    elementNamespace = propertyOwner.getNamespace();
                    prefixEntity = propertyOwner;
                }
            }

            if (property.isReference() && !elementName.endsWith("Ref")) {
                // probably a VWA reference, so we need to make sure the "Ref" suffix is appended
                elementName += "Ref";
            }

        } else {
            prefixEntity = propertyType;
            elementNamespace = propertyType.getNamespace();
            elementName = getContextElementName(propertyType, property.isReference());
        }
        return createXmlElement(elementNamespace, elementName, prefixEntity);
    }

    /**
     * Returns the element name for the current context model element.
     * 
     * @param elementType
     *            specifies the type of element to use when the current context is null or the given
     *            entity does not have a pre-defined global element
     * @param isReferenceProperty
     *            indicates whether the element type is assigned by value or reference
     * @return String
     */
    private String getContextElementName(NamedEntity elementType, boolean isReferenceProperty) {
        boolean useSubstitutableElementName = false;
        QName elementQName;

        // Determine whether we should be using the substitutable or non-substitutable name for the
        // element
        if (!XsdCodegenUtils.isSimpleCoreObject(elementType)) {
            if (context.getModelElement() != null) {
                TLPropertyType modelPropertyType = context.getModelElement().getType();

                if (modelPropertyType instanceof TLAlias) {
                    modelPropertyType = (TLPropertyType) ((TLAlias) modelPropertyType)
                            .getOwningEntity();
                }
                if ((modelPropertyType instanceof TLBusinessObject)
                        || (modelPropertyType instanceof TLCoreObject)) {
                    useSubstitutableElementName = true;
                }
            } else { // no property - this is the root element of the document
                if (elementType instanceof TLAlias) {
                    elementType = ((TLAlias) elementType).getOwningEntity();
                }
                if (elementType instanceof TLFacet) {
                    TLFacet elementTypeFacet = (TLFacet) elementType;

                    if (elementTypeFacet.getFacetType() == TLFacetType.SUMMARY) {
                        elementType = elementTypeFacet.getOwningEntity();
                    }
                }
                if ((elementType instanceof TLBusinessObject)
                        || (elementType instanceof TLCoreObject)) {
                    useSubstitutableElementName = true;
                }
            }
        }

        // Lookup the correct name for the element depending upon its specific characteristics
        if (context.getModelAlias() != null) {
            if (!isReferenceProperty && useSubstitutableElementName) {
                elementQName = XsdCodegenUtils.getSubstitutableElementName((TLAlias) context
                        .getModelAlias());

            } else {
                elementQName = PropertyCodegenUtils.getDefaultXmlElementName(
                        context.getModelAlias(), isReferenceProperty);
            }
        } else {
            if (!isReferenceProperty && useSubstitutableElementName
                    && (elementType instanceof TLFacet)) {
                elementQName = XsdCodegenUtils.getSubstitutableElementName((TLFacet) elementType);

            } else {
                elementQName = PropertyCodegenUtils.getDefaultXmlElementName(elementType,
                        isReferenceProperty);
            }
        }
        
        // If a default XML element name could not be discovered, try finding a global
        // schema element name for the entity
        if (elementQName == null) {
        	elementQName = XsdCodegenUtils.getGlobalElementName( elementType );
        }
        
        // If all other attempts to discover a global element name have failed, use the local
        // name of the entity.  This will not be schema valid, but that is okay for simple types
        // and VWA example documents.
        return (elementQName != null) ? elementQName.getLocalPart() : elementType.getLocalName();
    }

    /**
     * Constructs a DOM element using the information provided. In addition to the element itself,
     * any namespace mappings that are required for the element's prefix are also added to the
     * document's root.
     * 
     * @param namespace
     *            the namespace of the element to create
     * @param localName
     *            the local (tag) name of the element to create
     * @param prefixEntity
     *            the entity whose library should be used to obtain the preferred prefix of the new
     *            element
     * @return Element
     */
    private Element createXmlElement(String namespace, String localName, NamedEntity prefixEntity) {
        return createXmlElement(namespace, localName, prefixEntity.getOwningLibrary().getPrefix());
    }

    /**
     * Constructs a DOM element using the information provided. In addition to the element itself,
     * any namespace mappings that are required for the element's prefix are also added to the
     * document's root.
     * 
     * @param namespace
     *            the namespace of the element to create
     * @param localName
     *            the local (tag) name of the element to create
     * @param preferredPrefix
     *            the preferred prefix of the new element
     * @return Element
     */
    private Element createXmlElement(String namespace, String localName, String preferredPrefix) {
        Element element = domDocument.createElementNS(namespace, localName);
        String prefix = namespaceMappings.get(namespace);

        if (prefix == null) {
            Element rootElement = domDocument.getDocumentElement();
            if (rootElement == null)
                rootElement = element;

            if ((namespace != null) && !namespace.equals(rootElement.getNamespaceURI())) {

                // Identify a unique prefix for this namespace
                prefix = preferredPrefix;
                if (prefix == null)
                    prefix = "ns1";

                if (namespaceMappings.containsValue(prefix)) {
                    String prefixStr = prefix.equals("ns1") ? "ns" : prefix;
                    int nsCounter = 0;

                    while (namespaceMappings.containsValue(prefix)) {
                        prefix = prefixStr + (nsCounter++);
                    }
                }
                namespaceMappings.put(namespace, prefix);
                rootElement.setAttributeNS(XMLConstants.XMLNS_ATTRIBUTE_NS_URI, "xmlns:" + prefix,
                        namespace);
            }
        }
        element.setPrefix(prefix);

        return element;
    }

    /**
     * Adds an example role value for the given core object and each of the extended objects that it
     * inherits role attributes from.
     * 
     * @param coreObject
     *            the core object for which to generate role attributes
     */
    private void addRoleAttributes(TLCoreObject coreObject) {
        while (coreObject != null) {
            if (coreObject.getRoleEnumeration().getRoles().size() > 0) {
                TLCoreObject extendedCore = (TLCoreObject) FacetCodegenUtils
                        .getFacetOwnerExtension(coreObject);
                String attrName = (extendedCore == null) ? "role" :
                		XsdCodegenUtils.getRoleAttributeName( coreObject.getLocalName() );

                context.getDomElement().setAttribute(attrName,
                        exampleValueGenerator.getExampleRoleValue(coreObject));
            }
            coreObject = (TLCoreObject) FacetCodegenUtils.getFacetOwnerExtension(coreObject);
        }
    }

    /**
     * Adds any XML attributes and/or child elements that are required by the base payload type of
     * the operation facet to the current DOM element.
     * 
     * @param operationFacet
     *            the operation facet for which to add example web service payload content
     */
    private void addOperationPayloadContent(TLFacet operationFacet) {
        Element domElement = context.getDomElement();

        if ((domElement != null) && (wsdlBindings != null)) {
        	Map<String,String> nsMappings = new HashMap<String,String>();
        	Element rootElement = domElement.getOwnerDocument().getDocumentElement();
        	
            wsdlBindings.addPayloadExampleContent(domElement, nsMappings, operationFacet);
            
            for (String ns : nsMappings.keySet()) {
            	String _prefix = nsMappings.get( ns );
            	String prefix = _prefix;
            	int counter = 1;
            	
            	while (namespaceMappings.containsValue( prefix )) {
            		prefix = _prefix + counter;
            		counter++;
            	}
            	namespaceMappings.put( ns, prefix );
                rootElement.setAttributeNS( XMLConstants.XMLNS_ATTRIBUTE_NS_URI, "xmlns:" + prefix, ns );
            }
            applyElementPrefixes( domElement );
        }
    }
    
    /**
     * Recursively applies a namespace prefix to the given element and all of its descendants
     * using the current set of namespace prefix mappings.
     * 
     * @param element  the DOM element to process
     */
    private void applyElementPrefixes(Element element) {
    	if (element.getPrefix() == null) {
        	element.setPrefix( namespaceMappings.get( element.getNamespaceURI() ) );
    	}
    	NodeList children = element.getChildNodes();
    	
    	for (int i = 0; i < children.getLength(); i++) {
    		Node child = children.item( 0 );
    		
    		if (child instanceof Element) {
    			applyElementPrefixes( (Element) child ); 
    		}
    	}
    }

    /**
     * Adds a comment as a child of the current DOM element indicating that the content is based on
     * a legacy type that cannot be generated by this visitor component.
     * 
     * @param xsdNamespace
     *            the namespace of the legacy schema entity
     * @param xsdLocalName
     *            the local name of the legacy schema entity
     */
    private void addLegacyElementContent(String xsdNamespace, String xsdLocalName) {
        context.getDomElement().appendChild(
                domDocument.createComment("  Legacy Content: {" + xsdNamespace + "}:"
                        + xsdLocalName + "  "));
    }

    /**
     * @see org.opentravel.schemacompiler.codegen.example.AbstractExampleVisitor#generateExampleValue(java.lang.Object)
     */
    protected String generateExampleValue(Object entity) {
        lastExampleValue = super.generateExampleValue(entity);
        return lastExampleValue;
    }

    /**
     * Adds the given ID to the registry under the qualified name of the given entity.
     * 
     * @param identifiedEntity
     *            the named entity type that is referenced by the ID
     * @param id
     *            the ID value to add to the registry
     */
    private void registerIdValue(NamedEntity identifiedEntity, String id) {
        QName entityName = new QName(identifiedEntity.getNamespace(),
                identifiedEntity.getLocalName());
        List<String> idList = idRegistry.get(entityName);

        if (idList == null) {
            idList = new ArrayList<String>();
            idRegistry.put(entityName, idList);
        }
        idList.add(id);
    }

    /**
     * Encapsulates the data-generation context within the current element/property being visited.
     * 
     * @author S. Livezey
     */
    private class ExampleContext {

        private Element domElement;
        private TLProperty modelElement;
        private TLAlias modelAlias;
        private TLAttribute modelAttribute;

        /**
         * Constructor that specifies the <code>TLProperty</code> instance with which this context
         * is associated. If the model element passed to this method is null, the context will be
         * assumed to represent the root element of the DOM document that is created.
         * 
         * @param modelElement
         *            the model property to be associated with the new context
         */
        public ExampleContext(TLProperty modelElement) {
            this.modelElement = modelElement;
        }

        /**
         * Returns the DOM element that is being generated for this context.
         * 
         * @return Element
         */
        public Element getDomElement() {
            return domElement;
        }

        /**
         * Assigns the DOM element that is being generated for this context.
         * 
         * @param domElement
         *            the DOM element to assign
         */
        public void setDomElement(Element domElement) {
            this.domElement = domElement;
        }

        /**
         * Returns the <code>TLProperty</code> instance with which this context is associated.
         * 
         * @return TLProperty
         */
        public TLProperty getModelElement() {
            return modelElement;
        }

        /**
         * Returns the alias or role (if any) that is associated with this context.
         * 
         * @return TLAlias
         */
        public TLAlias getModelAlias() {
            return modelAlias;
        }

        /**
         * Assigns the alias or role (if any) that is associated with this context.
         * 
         * @param modelAlias
         *            the alias or role to be associated with this context
         */
        public void setModelAlias(TLAlias modelAlias) {
            this.modelAlias = modelAlias;
        }

        /**
         * Returns the attribute (if any) that is currently associated with this context.
         * 
         * @return TLAttribute
         */
        public TLAttribute getModelAttribute() {
            return modelAttribute;
        }

        /**
         * Assigns the attribute (if any) that is currently associated with this context.
         * 
         * @param modelAttribute
         *            the model attribute to assign
         */
        public void setModelAttribute(TLAttribute modelAttribute) {
            this.modelAttribute = modelAttribute;
        }

    }

    /**
     * Handles the deferred assignment of 'IDREF' and 'IDREFS' values as a post-processing step of
     * the example generation process.
     */
    private class IdReferenceAssignment {

        private Element domElement;
        private String attributeName;
        private NamedEntity referencedEntity;
        private int referenceCount;

        /**
         * Constructor used for assigning an IDREF(S) value to an XML element.
         * 
         * @param referencedEntity
         *            the named entity that was referenced (may be null for legacy IDREF(S) values)
         * @param referenceCount
         *            indicates the number of reference values that should be applied
         */
        public IdReferenceAssignment(NamedEntity referencedEntity, int referenceCount) {
            this(referencedEntity, referenceCount, null);
        }

        /**
         * Constructor used for assigning an IDREF(S) value to an XML attribute.
         * 
         * @param referencedEntity
         *            the named entity that was referenced (may be null for legacy IDREF(S) values)
         * @param referenceCount
         *            indicates the number of reference values that should be applied
         * @param attributeName
         *            the name of the IDREF(S) attribute to which the value should be assigned
         */
        public IdReferenceAssignment(NamedEntity referencedEntity, int referenceCount,
                String attributeName) {
            this.referencedEntity = referencedEntity;
            this.referenceCount = referenceCount;
            this.attributeName = attributeName;
            this.domElement = context.domElement;
        }

        /**
         * Assigns the IDREF value(s) to the appropriate attribute or element based on information
         * collected in the message ID registry during document generation.
         */
        public void assignReferenceValue() {
            String referenceValue = getIdValues();

            if (referenceValue != null) {
                if (attributeName == null) {
                    domElement.setTextContent(referenceValue);
                } else {
                    domElement.setAttribute(attributeName, referenceValue);
                }
            }
        }

        /**
         * Retrieves a space-separated list of appropriate ID values from the registry.
         * 
         * @return String
         */
        private String getIdValues() {
            QName elementName = getReferenceElementName();
            List<String> idValues = idRegistry.get(elementName);
            int count = (idValues == null) ? 0 : Math.min(referenceCount, idValues.size());
            StringBuilder valueStr = new StringBuilder();

            for (int i = 0; i < count; i++) {
                String id = idValues.remove(0);

                if (valueStr.length() > 0)
                    valueStr.append(" ");
                valueStr.append(id);
                idValues.add(id); // rotate to the end of the list
            }
            return (valueStr.length() == 0) ? null : valueStr.toString();
        }

        /**
         * Searches the ID registry for an ID that is compatible with the entity type that was
         * referenced by the model attribute or element.
         * 
         * @return QName
         */
        private QName getReferenceElementName() {
            QName elementName = null;

            if (referencedEntity == null) {
                if (!idRegistry.keySet().isEmpty()) {
                    elementName = idRegistry.keySet().iterator().next();
                }
            } else {
                // Build a list of eligible entity names that qualify for the reference
                List<QName> entityNames = new ArrayList<QName>();
                NamedEntity entity = referencedEntity;

                // Add all applicable names for the entity and its alias equivalents
//                if (entity instanceof TLAlias) {
//                    addEntityNames(entity, entityNames);
//                    entity = ((TLAlias) entity).getOwningEntity();
//                }
                addEntityNames(entity, entityNames);

//                if (entity instanceof TLAliasOwner) {
//                    for (TLAlias alias : ((TLAliasOwner) entity).getAliases()) {
//                        addEntityNames(alias, entityNames);
//                    }
//                }

                // Iterate through the list and select the first name that appears in the ID
                // registry
                for (QName entityName : entityNames) {
                    if (idRegistry.containsKey(entityName)) {
                        elementName = entityName;
                        break;
                    }
                }
            }
            return elementName;
        }

        /**
         * Adds the names of of the given entity and all of its applicable facets to the list of
         * names provided.
         * 
         * @param entityRef
         *            the referenced entity from which to collect names
         * @param entityNames
         *            the list of entity names to be appended
         */
        private void addEntityNames(NamedEntity entityRef, List<QName> entityNames) {
            // Always include the entity whose name was referenced directly
            entityNames.add(new QName(entityRef.getNamespace(), entityRef.getLocalName()));

            // If the entity is a Core or Business Object (or a Core/BO alias), we can include the
            // names of
            // its non-query facets in the list of eligible entities
            if (entityRef instanceof TLAlias) {
                TLAlias entityAlias = (TLAlias) entityRef;
                NamedEntity owner = entityAlias.getOwningEntity();

                if (owner instanceof TLBusinessObject) {
                    TLBusinessObject entity = (TLBusinessObject) owner;
                    TLAlias idAlias = AliasCodegenUtils.getFacetAlias(entityAlias, TLFacetType.ID);
                    TLAlias summaryAlias = AliasCodegenUtils.getFacetAlias(entityAlias,
                            TLFacetType.SUMMARY);
                    TLAlias detailAlias = AliasCodegenUtils.getFacetAlias(entityAlias,
                            TLFacetType.DETAIL);

                    entityNames.add(new QName(idAlias.getNamespace(), idAlias.getLocalName()));
                    entityNames.add(new QName(summaryAlias.getNamespace(), summaryAlias
                            .getLocalName()));

                    for (TLFacet customFacet : entity.getCustomFacets()) {
                        TLAlias customAlias = AliasCodegenUtils.getFacetAlias(entityAlias,
                                TLFacetType.CUSTOM, customFacet.getContext(),
                                customFacet.getLabel());

                        entityNames.add(new QName(customAlias.getNamespace(), customAlias
                                .getLocalName()));
                    }
                    entityNames.add(new QName(detailAlias.getNamespace(), detailAlias
                            .getLocalName()));

                } else if (owner instanceof TLCoreObject) {
                    TLAlias summaryAlias = AliasCodegenUtils.getFacetAlias(entityAlias,
                            TLFacetType.SUMMARY);
                    TLAlias detailAlias = AliasCodegenUtils.getFacetAlias(entityAlias,
                            TLFacetType.DETAIL);

                    entityNames.add(new QName(summaryAlias.getNamespace(), summaryAlias
                            .getLocalName()));
                    entityNames.add(new QName(detailAlias.getNamespace(), detailAlias
                            .getLocalName()));
                }
            } else {
                if (entityRef instanceof TLBusinessObject) {
                    TLBusinessObject entity = (TLBusinessObject) entityRef;

                    entityNames.add(new QName(entity.getIdFacet().getNamespace(), entity
                            .getIdFacet().getLocalName()));
                    entityNames.add(new QName(entity.getSummaryFacet().getNamespace(), entity
                            .getSummaryFacet().getLocalName()));

                    for (TLFacet customFacet : entity.getCustomFacets()) {
                        entityNames.add(new QName(customFacet.getNamespace(), customFacet
                                .getLocalName()));
                    }
                    entityNames.add(new QName(entity.getDetailFacet().getNamespace(), entity
                            .getDetailFacet().getLocalName()));

                } else if (entityRef instanceof TLCoreObject) {
                    TLCoreObject entity = (TLCoreObject) entityRef;

                    entityNames.add(new QName(entity.getSummaryFacet().getNamespace(), entity
                            .getSummaryFacet().getLocalName()));
                    entityNames.add(new QName(entity.getDetailFacet().getNamespace(), entity
                            .getDetailFacet().getLocalName()));
                }
            }
        }

    }

    /**
     * Initializes the mapping of facet types to the extension point elements used to encapsulate
     * extension point facet elements in the generated XML content.
     */
    static {
        try {
            extensionPointTypeMap = new HashMap<TLFacetType, SchemaDependency>();
            extensionPointTypeMap.put(TLFacetType.SUMMARY,
                    SchemaDependency.getExtensionPointSummaryElement());
            extensionPointTypeMap.put(TLFacetType.DETAIL,
                    SchemaDependency.getExtensionPointDetailElement());
            extensionPointTypeMap.put(TLFacetType.CUSTOM,
                    SchemaDependency.getExtensionPointCustomElement());
            extensionPointTypeMap.put(TLFacetType.QUERY,
                    SchemaDependency.getExtensionPointQueryElement());

        } catch (Throwable t) {
            throw new ExceptionInInitializerError(t);
        }
    }
>>>>>>> 433c4988

}<|MERGE_RESOLUTION|>--- conflicted
+++ resolved
@@ -298,835 +298,34 @@
 	}
 
 	/**
-<<<<<<< HEAD
-	 * @see org.opentravel.schemacompiler.codegen.example.ExampleVisitor#startAlias(org.opentravel.schemacompiler.model.TLAlias)
+     * @see org.opentravel.schemacompiler.codegen.example.ExampleVisitor#startAlias(org.opentravel.schemacompiler.model.TLAlias)
+     */
+    @Override
+    public void startAlias(TLAlias alias) {
+        super.startAlias(alias);
+
+        if (context == null) {
+            throw new IllegalStateException(
+                    "Alias encountered without an available element context.");
+        }
+        context.setModelAlias(alias);
+	}
+
+	/**
+	 * @see org.opentravel.schemacompiler.codegen.example.ExampleVisitor#endAlias(org.opentravel.schemacompiler.model.TLAlias)
 	 */
 	@Override
-	public void startAlias(TLAlias alias) {
-		super.startAlias(alias);
+	public void endAlias(TLAlias alias) {
+		super.endAlias(alias);
 
 		if (context == null) {
 			throw new IllegalStateException(
 					"Alias encountered without an available element context.");
 		}
-		context.setModelAlias(alias);
-	}
-
-	/**
-	 * @see org.opentravel.schemacompiler.codegen.example.ExampleVisitor#endAlias(org.opentravel.schemacompiler.model.TLAlias)
-	 */
-	@Override
-	public void endAlias(TLAlias alias) {
-		super.endAlias(alias);
-
-		if (context == null) {
-			throw new IllegalStateException(
-					"Alias encountered without an available element context.");
-		}
 		context.setModelAlias(null);
 	}
 
 	/**
-	 * @see org.opentravel.schemacompiler.codegen.example.ExampleVisitor#startAttribute(org.opentravel.schemacompiler.model.TLAttribute)
-	 */
-	@Override
-	public void startAttribute(TLAttribute attribute) {
-		super.startAttribute(attribute);
-
-		if (context == null) {
-			throw new IllegalStateException(
-					"Attribute encountered without an available element context.");
-		}
-		context.setModelAttribute(attribute);
-	}
-
-	/**
-	 * @see org.opentravel.schemacompiler.codegen.example.ExampleVisitor#endAttribute(org.opentravel.schemacompiler.model.TLAttribute)
-	 */
-	@Override
-	public void endAttribute(TLAttribute attribute) {
-		super.endAttribute(attribute);
-
-		if (context == null) {
-			throw new IllegalStateException(
-					"Attribute encountered without an available element context.");
-		}
-
-		// Capture ID values in the registry for use during post-processing
-		if (XsdCodegenUtils.isIdType(attribute.getType())) {
-			TLAttributeOwner owner = attribute.getAttributeOwner();
-			NamedEntity contextFacet = getContextFacet();
-
-			if (contextFacet != null) {
-				registerIdValue(contextFacet, lastExampleValue);
-			} else {
-				registerIdValue(owner, lastExampleValue);
-			}
-		}
-
-		// Queue up IDREF(S) attributes for assignment during post-processing
-		if (XsdCodegenUtils.isIdRefType(attribute.getType())) {
-			referenceAssignments.add(new DOMIdReferenceAssignment(null, 1,
-					attribute.getName()));
-		}
-		if (XsdCodegenUtils.isIdRefsType(attribute.getType())) {
-			referenceAssignments.add(new DOMIdReferenceAssignment(null, 3,
-					attribute.getName()));
-		}
-
-		// If the attribute was an open enumeration type, we have to add an
-		// additional attribute
-		// for the 'Extension' value.
-		TLAttributeType attributeType = attribute.getType();
-
-		while (attributeType instanceof TLValueWithAttributes) {
-			attributeType = ((TLValueWithAttributes) attributeType)
-					.getParentType();
-		}
-		if (attributeType instanceof TLOpenEnumeration) {
-			context.getNode().setAttribute(
-					context.getModelAttribute().getName() + "Extension",
-					context.getModelAttribute().getName() + "_Other_Value");
-		}
-		context.setModelAttribute(null);
-	}
-
-	/**
-	 * @see org.opentravel.schemacompiler.codegen.example.ExampleVisitor#startElement(org.opentravel.schemacompiler.model.TLProperty)
-	 */
-	@Override
-	public void startElement(TLProperty element) {
-		super.startElement(element);
-		contextStack.push(context);
-		context = new ExampleContext(element);
-	}
-
-	/**
-	 * @see org.opentravel.schemacompiler.codegen.example.ExampleVisitor#endElement(org.opentravel.schemacompiler.model.TLProperty)
-	 */
-	@Override
-	public void endElement(TLProperty element) {
-		super.endElement(element);
-
-		// Capture ID values in the registry for use during post-processing
-		if (XsdCodegenUtils.isIdType(element.getType())) {
-			TLPropertyOwner owner = element.getPropertyOwner();
-			NamedEntity contextFacet = getContextFacet();
-
-			if (contextFacet != null) {
-				registerIdValue(contextFacet, lastExampleValue);
-			} else {
-				registerIdValue(owner, lastExampleValue);
-			}
-		}
-
-		// Queue up IDREF(S) attributes for assignment during post-processing
-		if (XsdCodegenUtils.isIdRefType(element.getType())) {
-			referenceAssignments.add(new DOMIdReferenceAssignment(null, 1));
-		}
-		if (XsdCodegenUtils.isIdRefsType(element.getType())) {
-			referenceAssignments.add(new DOMIdReferenceAssignment(null, 3));
-		}
-		if (element.isReference()) {
-			int referenceCount = (element.getRepeat() <= 1) ? 1 : element
-					.getRepeat();
-
-			referenceAssignments.add(new DOMIdReferenceAssignment(element
-					.getType(), referenceCount));
-		}
-		context = contextStack.pop();
-	}
-
-	/**
-	 * @see org.opentravel.schemacompiler.codegen.example.AbstractExampleVisitor#startIndicatorAttribute(org.opentravel.schemacompiler.model.TLIndicator)
-	 */
-	@Override
-	public void startIndicatorAttribute(TLIndicator indicator) {
-		super.startIndicatorAttribute(indicator);
-
-		if (context.getNode() == null) {
-			throw new IllegalStateException(
-					"Indicator encountered without an available element context.");
-		}
-		String attributeName = indicator.getName();
-
-		if (!attributeName.endsWith("Ind")) {
-			attributeName += "Ind";
-		}
-		context.getNode().setAttribute(attributeName, "true");
-	}
-
-	/**
-	 * @see org.opentravel.schemacompiler.codegen.example.AbstractExampleVisitor#startIndicatorElement(org.opentravel.schemacompiler.model.TLIndicator)
-	 */
-	@Override
-	public void startIndicatorElement(TLIndicator indicator) {
-		super.startIndicatorElement(indicator);
-		String elementName = indicator.getName();
-
-		if (!elementName.endsWith("Ind")) {
-			elementName += "Ind";
-		}
-		Element element = createXmlElement(indicator.getOwner().getNamespace(),
-				elementName, indicator.getOwner());
-
-		element.setTextContent("true");
-		context.getNode().appendChild(element);
-	}
-
-	/**
-	 * @see org.opentravel.schemacompiler.codegen.example.ExampleVisitor#startOpenEnumeration(org.opentravel.schemacompiler.model.TLOpenEnumeration)
-	 */
-	@Override
-	public void startOpenEnumeration(TLOpenEnumeration openEnum) {
-		super.startOpenEnumeration(openEnum);
-		createSimpleElement(openEnum);
-		context.getNode().setAttribute("extension", "Other_Value");
-	}
-
-	/**
-	 * @see org.opentravel.schemacompiler.codegen.example.AbstractExampleVisitor#startRoleEnumeration(org.opentravel.schemacompiler.model.TLRoleEnumeration)
-	 */
-	@Override
-	public void startRoleEnumeration(TLRoleEnumeration roleEnum) {
-		super.startRoleEnumeration(roleEnum);
-		createSimpleElement(roleEnum);
-		context.getNode().setAttribute("extension", "Other_Value");
-	}
-
-	/**
-	 * @see org.opentravel.schemacompiler.codegen.example.ExampleVisitor#startValueWithAttributes(org.opentravel.schemacompiler.model.TLValueWithAttributes)
-	 */
-	@Override
-	public void startValueWithAttributes(
-			TLValueWithAttributes valueWithAttributes) {
-		NamedEntity parentType = valueWithAttributes.getParentType();
-
-		// Find the root parent type for the VWA
-		while (parentType instanceof TLValueWithAttributes) {
-			parentType = ((TLValueWithAttributes) parentType).getParentType();
-		}
-
-		// Construct the example content for the VWA
-		super.startValueWithAttributes(valueWithAttributes);
-		createComplexElement(valueWithAttributes);
-
-		if ((parentType instanceof TLOpenEnumeration)
-				|| (parentType instanceof TLRoleEnumeration)) {
-			context.getNode().setAttribute("extension", "Other_Value");
-		}
-		context.getNode().setTextContent(
-				generateExampleValue(valueWithAttributes));
-	}
-
-	/**
-	 * @see org.opentravel.schemacompiler.codegen.example.AbstractExampleVisitor#startExtensionPoint(org.opentravel.schemacompiler.model.TLFacet)
-	 */
-	@Override
-	public void startExtensionPoint(TLFacet facet) {
-		super.startExtensionPoint(facet);
-		SchemaDependency extensionElement = extensionPointTypeMap.get(facet
-				.getFacetType());
-		Element owningDomElement = context.getNode();
-
-		if ((extensionElement != null) && (owningDomElement != null)) {
-			contextStack.push(context);
-			context = new ExampleContext(null);
-			context.setNode(createXmlElement(extensionElement
-					.getSchemaDeclaration().getNamespace(), extensionElement
-					.getLocalName(), extensionElement.getSchemaDeclaration()
-					.getDefaultPrefix()));
-			owningDomElement.appendChild(context.getNode());
-		}
-	}
-
-	/**
-	 * @see org.opentravel.schemacompiler.codegen.example.AbstractExampleVisitor#endExtensionPoint(org.opentravel.schemacompiler.model.TLFacet)
-	 */
-	@Override
-	public void endExtensionPoint(TLFacet facet) {
-		super.endExtensionPoint(facet);
-		SchemaDependency extensionElement = extensionPointTypeMap.get(facet
-				.getFacetType());
-		Element domElement = context.getNode();
-
-		if ((extensionElement != null)
-				&& (domElement != null)
-				&& domElement.getLocalName().equals(
-						extensionElement.getLocalName())
-				&& domElement.getNamespaceURI().equals(
-						extensionElement.getSchemaDeclaration().getNamespace())) {
-			context = contextStack.pop();
-		}
-	}
-
-	/**
-	 * @see org.opentravel.schemacompiler.codegen.example.ExampleVisitor#startExtensionPointFacet(org.opentravel.schemacompiler.model.TLExtensionPointFacet)
-	 */
-	@Override
-	public void startExtensionPointFacet(TLExtensionPointFacet facet) {
-		super.startExtensionPointFacet(facet);
-
-		extensionPointNamespaces.add(facet.getNamespace());
-		contextStack.push(context);
-		context = new ExampleContext(null);
-		facetStack.push(facet);
-		createComplexElement(facet);
-	}
-
-	/**
-	 * @see org.opentravel.schemacompiler.codegen.example.AbstractExampleVisitor#endExtensionPointFacet(org.opentravel.schemacompiler.model.TLExtensionPointFacet)
-	 */
-	@Override
-	public void endExtensionPointFacet(TLExtensionPointFacet facet) {
-		super.endExtensionPointFacet(facet);
-
-		if (facetStack.peek() == facet) {
-			facetStack.pop();
-		}
-		context = contextStack.pop();
-	}
-
-	/**
-	 * @see org.opentravel.schemacompiler.codegen.example.ExampleVisitor#startXsdComplexType(org.opentravel.schemacompiler.model.XSDComplexType)
-	 */
-	@Override
-	public void startXsdComplexType(XSDComplexType xsdComplexType) {
-		super.startXsdComplexType(xsdComplexType);
-		createComplexElement(xsdComplexType);
-		addLegacyElementContent(xsdComplexType.getNamespace(),
-				xsdComplexType.getLocalName());
-	}
-
-	/**
-	 * @see org.opentravel.schemacompiler.codegen.example.ExampleVisitor#startXsdElement(org.opentravel.schemacompiler.model.XSDElement)
-	 */
-	@Override
-	public void startXsdElement(XSDElement xsdElement) {
-		super.startXsdElement(xsdElement);
-		createComplexElement(xsdElement);
-		addLegacyElementContent(xsdElement.getNamespace(),
-				xsdElement.getLocalName());
-	}
-
-	/**
-	 * Constructs a complex XML element using the current context information.
-	 * The new element is assigned as a child of the 'currentElement' for this
-	 * visitor, and replaces that 'currentElement' as the DOM element that will
-	 * receive attributes and child elements within the current context.
-	 * 
-	 * @param elementType
-	 *            specifies the type of element to use when the current context
-	 *            is null (i.e. when the new element will be the root of the XML
-	 *            document)
-	 */
-	private void createComplexElement(NamedEntity elementType) {
-		Element newElement;
-
-		// Check the context state to make sure nothing illegal is happening
-		if (context.getModelAttribute() != null) {
-			throw new IllegalStateException(
-					"Complex elements cannot be created as DOM attribute values.");
-		}
-		if (context.getNode() != null) {
-			throw new IllegalStateException(
-					"A complex element has already been defined for the current context.");
-		}
-
-		// Create the new DOM element
-		if ((context.getModelElement() != null)
-				&& ((elementType instanceof TLAttributeType) || (elementType
-						.equals(context.getModelElement().getType())))) {
-			newElement = createPropertyElement(context.getModelElement(),
-					(TLPropertyType) elementType);
-		} else {
-			newElement = createXmlElement(elementType.getNamespace(),
-					getContextElementName(elementType, false), elementType);
-		}
-		context.setNode(newElement);
-
-		// Assign the new DOM element as a child of the previous context
-		if (contextStack.isEmpty()
-				|| (contextStack.peek().getNode() == null)) {
-			domDocument.appendChild(newElement);
-		} else {
-			contextStack.peek().getNode().appendChild(newElement);
-		}
-	}
-
-	/**
-	 * Constructs a simple XML element or an XML attribute depending upon the
-	 * content of the current context information. New elements are assigned as
-	 * a child of the 'currentElement' for this visitor, and then replace that
-	 * 'currentElement' as the DOM element for the context.
-	 * 
-	 * @param elementType
-	 *            specifies the type of element to use when the current context
-	 *            is null (i.e. when the new element will be the root of the XML
-	 *            document)
-	 */
-	private void createSimpleElement(NamedEntity elementType) {
-		if (context.getModelAttribute() != null) {
-			if (context.getNode() == null) {
-				throw new IllegalStateException(
-						"No element available for new attribute creation.");
-			}
-			context.getNode().setAttribute(
-					context.getModelAttribute().getName(),
-					generateExampleValue(context.getModelAttribute()));
-
-		} else {
-			if (contextStack.isEmpty() && (context.getNode() == null)) {
-				Element rootElement = createXmlElement(
-						elementType.getNamespace(), elementType.getLocalName(),
-						elementType);
-
-				rootElement.setTextContent(generateExampleValue(elementType));
-				context.setNode(rootElement);
-				domDocument.appendChild(rootElement);
-			} else {
-				// If the element has not already been created, do it now
-				if (context.getNode() == null) {
-					createComplexElement(elementType); // constructs a new DOM
-														// element with no
-														// content
-				}
-				if (context.getModelElement().isReference()) {
-					context.getNode().setTextContent(
-							generateExampleValue(elementType));
-
-				} else {
-					context.getNode().setTextContent(
-							generateExampleValue(context.getModelElement()));
-				}
-			}
-		}
-	}
-
-	/**
-	 * Creates a DOM element using the property information provided.
-	 * 
-	 * @param property
-	 *            the model property for which to construct a DOM element
-	 * @param propertyType
-	 *            the type of the property being navigated (may be different
-	 *            than the property's assigned type)
-	 * @return Element
-	 */
-	private Element createPropertyElement(TLProperty property,
-			TLPropertyType propertyType) {
-		NamedEntity prefixEntity = null;
-		String elementNamespace = null;
-		String elementName = null;
-
-		if (!PropertyCodegenUtils.hasGlobalElement(propertyType)) {
-			if (context.getModelAlias() != null) {
-				elementName = XsdCodegenUtils.getGlobalElementName(
-						context.getModelAlias()).getLocalPart();
-				elementNamespace = context.getModelAlias().getNamespace();
-				prefixEntity = context.getModelAlias();
-
-			} else if (propertyType instanceof TLListFacet) {
-				TLListFacet listFacetType = (TLListFacet) propertyType;
-
-				if (listFacetType.getFacetType() != TLFacetType.SIMPLE) {
-					elementName = XsdCodegenUtils.getGlobalElementName(
-							listFacetType.getItemFacet()).getLocalPart();
-					elementNamespace = listFacetType.getNamespace();
-					prefixEntity = listFacetType;
-				}
-			}
-
-			if (elementName == null) {
-				if ((property.getName() == null)
-						|| (property.getName().length() == 0)) {
-					elementName = propertyType.getLocalName();
-				} else {
-					elementName = property.getName();
-				}
-
-				// The element may be inherited, so to obtain the proper
-				// namespace we need to use
-				// the
-				// most recently encountered facet (i.e. the top of the facet
-				// stack)
-
-				if (facetStack.isEmpty()) {
-					elementNamespace = property.getPropertyOwner()
-							.getNamespace();
-					prefixEntity = property.getPropertyOwner();
-				} else {
-					TLPropertyOwner propertyOwner;
-
-					if (facetStack.peek() == propertyType) {
-						// If the top of the facet stack is our property type,
-						// we need to go up one
-						// more level
-						// to find the facet that declared (or inherited) this
-						// property.
-						if (facetStack.size() > 1) {
-							propertyOwner = facetStack
-									.get(facetStack.size() - 2);
-						} else {
-							propertyOwner = property.getPropertyOwner();
-						}
-					} else {
-						propertyOwner = facetStack.peek();
-					}
-					elementNamespace = propertyOwner.getNamespace();
-					prefixEntity = propertyOwner;
-				}
-			}
-
-			if (property.isReference() && !elementName.endsWith("Ref")) {
-				// probably a VWA reference, so we need to make sure the "Ref"
-				// suffix is appended
-				elementName += "Ref";
-			}
-
-		} else {
-			prefixEntity = propertyType;
-			elementNamespace = propertyType.getNamespace();
-			elementName = getContextElementName(propertyType,
-					property.isReference());
-		}
-		return createXmlElement(elementNamespace, elementName, prefixEntity);
-	}
-
-	/**
-	 * Returns the element name for the current context model element.
-	 * 
-	 * @param elementType
-	 *            specifies the type of element to use when the current context
-	 *            is null or the given entity does not have a pre-defined global
-	 *            element
-	 * @param isReferenceProperty
-	 *            indicates whether the element type is assigned by value or
-	 *            reference
-	 * @return String
-	 */
-	private String getContextElementName(NamedEntity elementType,
-			boolean isReferenceProperty) {
-		boolean useSubstitutableElementName = false;
-		QName elementQName;
-
-		// Determine whether we should be using the substitutable or
-		// non-substitutable name for the
-		// element
-		if (!XsdCodegenUtils.isSimpleCoreObject(elementType)) {
-			if (context.getModelElement() != null) {
-				TLPropertyType modelPropertyType = context.getModelElement()
-						.getType();
-
-				if (modelPropertyType instanceof TLAlias) {
-					modelPropertyType = (TLPropertyType) ((TLAlias) modelPropertyType)
-							.getOwningEntity();
-				}
-				if ((modelPropertyType instanceof TLBusinessObject)
-						|| (modelPropertyType instanceof TLCoreObject)) {
-					useSubstitutableElementName = true;
-				}
-			} else { // no property - this is the root element of the document
-				if (elementType instanceof TLAlias) {
-					elementType = ((TLAlias) elementType).getOwningEntity();
-				}
-				if (elementType instanceof TLFacet) {
-					TLFacet elementTypeFacet = (TLFacet) elementType;
-
-					if (elementTypeFacet.getFacetType() == TLFacetType.SUMMARY) {
-						elementType = elementTypeFacet.getOwningEntity();
-					}
-				}
-				if ((elementType instanceof TLBusinessObject)
-						|| (elementType instanceof TLCoreObject)) {
-					useSubstitutableElementName = true;
-				}
-			}
-		}
-
-		// Lookup the correct name for the element depending upon its specific
-		// characteristics
-		if (context.getModelAlias() != null) {
-			if (!isReferenceProperty && useSubstitutableElementName) {
-				elementQName = XsdCodegenUtils
-						.getSubstitutableElementName((TLAlias) context
-								.getModelAlias());
-
-			} else {
-				elementQName = PropertyCodegenUtils.getDefaultXmlElementName(
-						context.getModelAlias(), isReferenceProperty);
-			}
-		} else {
-			if (!isReferenceProperty && useSubstitutableElementName
-					&& (elementType instanceof TLFacet)) {
-				elementQName = XsdCodegenUtils
-						.getSubstitutableElementName((TLFacet) elementType);
-
-			} else {
-				elementQName = PropertyCodegenUtils.getDefaultXmlElementName(
-						elementType, isReferenceProperty);
-			}
-		}
-		return (elementQName != null) ? elementQName.getLocalPart()
-				: elementType.getLocalName();
-	}
-
-	/**
-	 * Constructs a DOM element using the information provided. In addition to
-	 * the element itself, any namespace mappings that are required for the
-	 * element's prefix are also added to the document's root.
-	 * 
-	 * @param namespace
-	 *            the namespace of the element to create
-	 * @param localName
-	 *            the local (tag) name of the element to create
-	 * @param prefixEntity
-	 *            the entity whose library should be used to obtain the
-	 *            preferred prefix of the new element
-	 * @return Element
-	 */
-	private Element createXmlElement(String namespace, String localName,
-			NamedEntity prefixEntity) {
-		return createXmlElement(namespace, localName, prefixEntity
-				.getOwningLibrary().getPrefix());
-	}
-
-	/**
-	 * Constructs a DOM element using the information provided. In addition to
-	 * the element itself, any namespace mappings that are required for the
-	 * element's prefix are also added to the document's root.
-	 * 
-	 * @param namespace
-	 *            the namespace of the element to create
-	 * @param localName
-	 *            the local (tag) name of the element to create
-	 * @param preferredPrefix
-	 *            the preferred prefix of the new element
-	 * @return Element
-	 */
-	private Element createXmlElement(String namespace, String localName,
-			String preferredPrefix) {
-		Element element = domDocument.createElementNS(namespace, localName);
-		String prefix = namespaceMappings.get(namespace);
-
-		if (prefix == null) {
-			Element rootElement = domDocument.getDocumentElement();
-			if (rootElement == null)
-				rootElement = element;
-
-			if ((namespace != null)
-					&& !namespace.equals(rootElement.getNamespaceURI())) {
-
-				// Identify a unique prefix for this namespace
-				prefix = preferredPrefix;
-				if (prefix == null)
-					prefix = "ns1";
-
-				if (namespaceMappings.containsValue(prefix)) {
-					String prefixStr = prefix.equals("ns1") ? "ns" : prefix;
-					int nsCounter = 0;
-
-					while (namespaceMappings.containsValue(prefix)) {
-						prefix = prefixStr + (nsCounter++);
-					}
-				}
-				namespaceMappings.put(namespace, prefix);
-				rootElement.setAttributeNS(XMLConstants.XMLNS_ATTRIBUTE_NS_URI,
-						"xmlns:" + prefix, namespace);
-			}
-		}
-		element.setPrefix(prefix);
-
-		return element;
-	}
-
-	/**
-	 * Adds an example role value for the given core object and each of the
-	 * extended objects that it inherits role attributes from.
-	 * 
-	 * @param coreObject
-	 *            the core object for which to generate role attributes
-	 */
-	protected void addRoleAttributes(TLCoreObject coreObject) {
-		while (coreObject != null) {
-			if (coreObject.getRoleEnumeration().getRoles().size() > 0) {
-				TLCoreObject extendedCore = (TLCoreObject) FacetCodegenUtils
-						.getFacetOwnerExtension(coreObject);
-				String attrName = (extendedCore == null) ? "role" : coreObject
-						.getLocalName() + "Role";
-
-				context.getNode().setAttribute(attrName,
-						exampleValueGenerator.getExampleRoleValue(coreObject));
-			}
-			coreObject = (TLCoreObject) FacetCodegenUtils
-					.getFacetOwnerExtension(coreObject);
-		}
-	}
-
-	/**
-	 * Adds any XML attributes and/or child elements that are required by the
-	 * base payload type of the operation facet to the current DOM element.
-	 * 
-	 * @param operationFacet
-	 *            the operation facet for which to add example web service
-	 *            payload content
-	 */
-	protected void addOperationPayloadContent(TLFacet operationFacet) {
-		Element domElement = context.getNode();
-
-		if ((domElement != null) && (wsdlBindings != null)) {
-			Map<String, String> nsMappings = new HashMap<String, String>();
-			Element rootElement = domElement.getOwnerDocument()
-					.getDocumentElement();
-
-			wsdlBindings.addPayloadExampleContent(domElement, nsMappings,
-					operationFacet);
-
-			for (String ns : nsMappings.keySet()) {
-				String _prefix = nsMappings.get(ns);
-				String prefix = _prefix;
-				int counter = 1;
-
-				while (namespaceMappings.containsValue(prefix)) {
-					prefix = _prefix + counter;
-					counter++;
-				}
-				namespaceMappings.put(ns, prefix);
-				rootElement.setAttributeNS(XMLConstants.XMLNS_ATTRIBUTE_NS_URI,
-						"xmlns:" + prefix, ns);
-			}
-			applyElementPrefixes(domElement);
-		}
-	}
-
-	/**
-	 * Recursively applies a namespace prefix to the given element and all of
-	 * its descendants using the current set of namespace prefix mappings.
-	 * 
-	 * @param element
-	 *            the DOM element to process
-	 */
-	private void applyElementPrefixes(Element element) {
-		if (element.getPrefix() == null) {
-			element.setPrefix(namespaceMappings.get(element.getNamespaceURI()));
-		}
-		NodeList children = element.getChildNodes();
-
-		for (int i = 0; i < children.getLength(); i++) {
-			Node child = children.item(0);
-
-			if (child instanceof Element) {
-				applyElementPrefixes((Element) child);
-			}
-		}
-	}
-
-	/**
-	 * Adds a comment as a child of the current DOM element indicating that the
-	 * content is based on a legacy type that cannot be generated by this
-	 * visitor component.
-	 * 
-	 * @param xsdNamespace
-	 *            the namespace of the legacy schema entity
-	 * @param xsdLocalName
-	 *            the local name of the legacy schema entity
-	 */
-	private void addLegacyElementContent(String xsdNamespace,
-			String xsdLocalName) {
-		context.getNode().appendChild(
-				domDocument.createComment("  Legacy Content: {" + xsdNamespace
-						+ "}:" + xsdLocalName + "  "));
-	}
-
-	/**
-	 * Handles the deferred assignment of 'IDREF' and 'IDREFS' values as a
-	 * post-processing step of the example generation process.
-	 */
-	private class DOMIdReferenceAssignment extends IdReferenceAssignment {
-
-		private Element domElement;
-
-		/**
-		 * Constructor used for assigning an IDREF(S) value to an XML element.
-		 * 
-		 * @param referencedEntity
-		 *            the named entity that was referenced (may be null for
-		 *            legacy IDREF(S) values)
-		 * @param referenceCount
-		 *            indicates the number of reference values that should be
-		 *            applied
-		 */
-		public DOMIdReferenceAssignment(NamedEntity referencedEntity,
-				int referenceCount) {
-			this(referencedEntity, referenceCount, null);
-		}
-
-		/**
-		 * Constructor used for assigning an IDREF(S) value to an XML attribute.
-		 * 
-		 * @param referencedEntity
-		 *            the named entity that was referenced (may be null for
-		 *            legacy IDREF(S) values)
-		 * @param referenceCount
-		 *            indicates the number of reference values that should be
-		 *            applied
-		 * @param attributeName
-		 *            the name of the IDREF(S) attribute to which the value
-		 *            should be assigned
-		 */
-		public DOMIdReferenceAssignment(NamedEntity referencedEntity,
-				int referenceCount, String attributeName) {
-			super(referencedEntity, referenceCount, attributeName);
-			this.domElement = context.getNode();
-		}
-
-		/**
-		 * Assigns the IDREF value(s) to the appropriate attribute or element
-		 * based on information collected in the message ID registry during
-		 * document generation.
-		 */
-		public void assignReferenceValue() {
-			String referenceValue = getIdValues();
-
-			if (referenceValue != null) {
-				if (nodeName == null) {
-					domElement.setTextContent(referenceValue);
-				} else {
-					domElement.setAttribute(nodeName, referenceValue);
-				}
-			}
-		}
-
-	}
-=======
-     * @see org.opentravel.schemacompiler.codegen.example.ExampleVisitor#startAlias(org.opentravel.schemacompiler.model.TLAlias)
-     */
-    @Override
-    public void startAlias(TLAlias alias) {
-        super.startAlias(alias);
-
-        if (context == null) {
-            throw new IllegalStateException(
-                    "Alias encountered without an available element context.");
-        }
-        context.setModelAlias(alias);
-    }
-
-    /**
-     * @see org.opentravel.schemacompiler.codegen.example.ExampleVisitor#endAlias(org.opentravel.schemacompiler.model.TLAlias)
-     */
-    @Override
-    public void endAlias(TLAlias alias) {
-        super.endAlias(alias);
-
-        if (context == null) {
-            throw new IllegalStateException(
-                    "Alias encountered without an available element context.");
-        }
-        context.setModelAlias(null);
-    }
-
-    /**
 	 * @see org.opentravel.schemacompiler.codegen.example.AbstractExampleVisitor#startRequest(org.opentravel.schemacompiler.model.TLActionRequest)
 	 */
 	@Override
@@ -1228,21 +427,25 @@
 
         // Queue up IDREF(S) attributes for assignment during post-processing
         if (XsdCodegenUtils.isIdRefType(attribute.getType())) {
-            referenceAssignments.add(new IdReferenceAssignment(null, 1, attribute.getName()));
+			referenceAssignments.add(new DOMIdReferenceAssignment(null, 1,
+					attribute.getName()));
         }
         if (XsdCodegenUtils.isIdRefsType(attribute.getType())) {
-            referenceAssignments.add(new IdReferenceAssignment(null, 3, attribute.getName()));
-        }
-
-        // If the attribute was an open enumeration type, we have to add an additional attribute
+			referenceAssignments.add(new DOMIdReferenceAssignment(null, 3,
+					attribute.getName()));
+        }
+
+		// If the attribute was an open enumeration type, we have to add an
+		// additional attribute
         // for the 'Extension' value.
         TLAttributeType attributeType = attribute.getType();
 
         while (attributeType instanceof TLValueWithAttributes) {
-            attributeType = ((TLValueWithAttributes) attributeType).getParentType();
+			attributeType = ((TLValueWithAttributes) attributeType)
+					.getParentType();
         }
         if (attributeType instanceof TLOpenEnumeration) {
-            context.getDomElement().setAttribute(
+			context.getNode().setAttribute(
                     context.getModelAttribute().getName() + "Extension",
                     context.getModelAttribute().getName() + "_Other_Value");
         }
@@ -1280,15 +483,17 @@
 
         // Queue up IDREF(S) attributes for assignment during post-processing
         if (XsdCodegenUtils.isIdRefType(element.getType())) {
-            referenceAssignments.add(new IdReferenceAssignment(null, 1));
+			referenceAssignments.add(new DOMIdReferenceAssignment(null, 1));
         }
         if (XsdCodegenUtils.isIdRefsType(element.getType())) {
-            referenceAssignments.add(new IdReferenceAssignment(null, 3));
+			referenceAssignments.add(new DOMIdReferenceAssignment(null, 3));
         }
         if (element.isReference()) {
-            int referenceCount = (element.getRepeat() <= 1) ? 1 : element.getRepeat();
-
-            referenceAssignments.add(new IdReferenceAssignment(element.getType(), referenceCount));
+			int referenceCount = (element.getRepeat() <= 1) ? 1 : element
+					.getRepeat();
+
+			referenceAssignments.add(new DOMIdReferenceAssignment(element
+					.getType(), referenceCount));
         }
         context = contextStack.pop();
     }
@@ -1300,7 +505,7 @@
     public void startIndicatorAttribute(TLIndicator indicator) {
         super.startIndicatorAttribute(indicator);
 
-        if (context.getDomElement() == null) {
+		if (context.getNode() == null) {
             throw new IllegalStateException(
                     "Indicator encountered without an available element context.");
         }
@@ -1309,7 +514,7 @@
         if (!attributeName.endsWith("Ind")) {
             attributeName += "Ind";
         }
-        context.getDomElement().setAttribute(attributeName, "true");
+		context.getNode().setAttribute(attributeName, "true");
     }
 
     /**
@@ -1323,11 +528,11 @@
         if (!elementName.endsWith("Ind")) {
             elementName += "Ind";
         }
-        Element element = createXmlElement(indicator.getOwner().getNamespace(), elementName,
-                indicator.getOwner());
+		Element element = createXmlElement(indicator.getOwner().getNamespace(),
+				elementName, indicator.getOwner());
 
         element.setTextContent("true");
-        context.getDomElement().appendChild(element);
+		context.getNode().appendChild(element);
     }
 
     /**
@@ -1337,7 +542,7 @@
     public void startOpenEnumeration(TLOpenEnumeration openEnum) {
         super.startOpenEnumeration(openEnum);
         createSimpleElement(openEnum);
-        context.getDomElement().setAttribute("extension", "Other_Value");
+		context.getNode().setAttribute("extension", "Other_Value");
     }
 
     /**
@@ -1347,14 +552,15 @@
     public void startRoleEnumeration(TLRoleEnumeration roleEnum) {
         super.startRoleEnumeration(roleEnum);
         createSimpleElement(roleEnum);
-        context.getDomElement().setAttribute("extension", "Other_Value");
+		context.getNode().setAttribute("extension", "Other_Value");
     }
 
     /**
      * @see org.opentravel.schemacompiler.codegen.example.ExampleVisitor#startValueWithAttributes(org.opentravel.schemacompiler.model.TLValueWithAttributes)
      */
     @Override
-    public void startValueWithAttributes(TLValueWithAttributes valueWithAttributes) {
+	public void startValueWithAttributes(
+			TLValueWithAttributes valueWithAttributes) {
         NamedEntity parentType = valueWithAttributes.getParentType();
 
         // Find the root parent type for the VWA
@@ -1366,10 +572,12 @@
         super.startValueWithAttributes(valueWithAttributes);
         createComplexElement(valueWithAttributes);
 
-        if ((parentType instanceof TLOpenEnumeration) || (parentType instanceof TLRoleEnumeration)) {
-            context.getDomElement().setAttribute("extension", "Other_Value");
-        }
-        context.getDomElement().setTextContent(generateExampleValue(valueWithAttributes));
+		if ((parentType instanceof TLOpenEnumeration)
+				|| (parentType instanceof TLRoleEnumeration)) {
+			context.getNode().setAttribute("extension", "Other_Value");
+        }
+		context.getNode().setTextContent(
+				generateExampleValue(valueWithAttributes));
     }
 
     /**
@@ -1379,15 +587,15 @@
     public void startExtensionPoint(TLPatchableFacet facet) {
         super.startExtensionPoint(facet);
         SchemaDependency extensionElement = extensionPointTypeMap.get(facet.getFacetType());
-        Element owningDomElement = context.getDomElement();
+        Element owningDomElement = context.getNode();
 
         if ((extensionElement != null) && (owningDomElement != null)) {
             contextStack.push(context);
             context = new ExampleContext(null);
-            context.setDomElement(createXmlElement(extensionElement.getSchemaDeclaration()
+            context.setNode(createXmlElement(extensionElement.getSchemaDeclaration()
                     .getNamespace(), extensionElement.getLocalName(), extensionElement
                     .getSchemaDeclaration().getDefaultPrefix()));
-            owningDomElement.appendChild(context.getDomElement());
+            owningDomElement.appendChild(context.getNode());
         }
     }
 
@@ -1398,7 +606,7 @@
     public void endExtensionPoint(TLPatchableFacet facet) {
         super.endExtensionPoint(facet);
         SchemaDependency extensionElement = extensionPointTypeMap.get(facet.getFacetType());
-        Element domElement = context.getDomElement();
+        Element domElement = context.getNode();
 
         if ((extensionElement != null)
                 && (domElement != null)
@@ -1443,7 +651,8 @@
     public void startXsdComplexType(XSDComplexType xsdComplexType) {
         super.startXsdComplexType(xsdComplexType);
         createComplexElement(xsdComplexType);
-        addLegacyElementContent(xsdComplexType.getNamespace(), xsdComplexType.getLocalName());
+		addLegacyElementContent(xsdComplexType.getNamespace(),
+				xsdComplexType.getLocalName());
     }
 
     /**
@@ -1453,18 +662,20 @@
     public void startXsdElement(XSDElement xsdElement) {
         super.startXsdElement(xsdElement);
         createComplexElement(xsdElement);
-        addLegacyElementContent(xsdElement.getNamespace(), xsdElement.getLocalName());
-    }
-
-    /**
-     * Constructs a complex XML element using the current context information. The new element is
-     * assigned as a child of the 'currentElement' for this visitor, and replaces that
-     * 'currentElement' as the DOM element that will receive attributes and child elements within
-     * the current context.
+		addLegacyElementContent(xsdElement.getNamespace(),
+				xsdElement.getLocalName());
+    }
+
+    /**
+	 * Constructs a complex XML element using the current context information.
+	 * The new element is assigned as a child of the 'currentElement' for this
+	 * visitor, and replaces that 'currentElement' as the DOM element that will
+	 * receive attributes and child elements within the current context.
      * 
      * @param elementType
-     *            specifies the type of element to use when the current context is null (i.e. when
-     *            the new element will be the root of the XML document)
+	 *            specifies the type of element to use when the current context
+	 *            is null (i.e. when the new element will be the root of the XML
+	 *            document)
      */
     private void createComplexElement(NamedEntity elementType) {
         Element newElement;
@@ -1474,67 +685,75 @@
             throw new IllegalStateException(
                     "Complex elements cannot be created as DOM attribute values.");
         }
-        if (context.getDomElement() != null) {
+		if (context.getNode() != null) {
             throw new IllegalStateException(
                     "A complex element has already been defined for the current context.");
         }
 
         // Create the new DOM element
         if ((context.getModelElement() != null)
-                && ((elementType instanceof TLAttributeType) || (elementType.equals(context
-                        .getModelElement().getType())))) {
+				&& ((elementType instanceof TLAttributeType) || (elementType
+						.equals(context.getModelElement().getType())))) {
             newElement = createPropertyElement(context.getModelElement(),
                     (TLPropertyType) elementType);
         } else {
             newElement = createXmlElement(elementType.getNamespace(),
                     getContextElementName(elementType, false), elementType);
         }
-        context.setDomElement(newElement);
+		context.setNode(newElement);
 
         // Assign the new DOM element as a child of the previous context
-        if (contextStack.isEmpty() || (contextStack.peek().getDomElement() == null)) {
+		if (contextStack.isEmpty()
+				|| (contextStack.peek().getNode() == null)) {
             domDocument.appendChild(newElement);
         } else {
-            contextStack.peek().getDomElement().appendChild(newElement);
-        }
-    }
-
-    /**
-     * Constructs a simple XML element or an XML attribute depending upon the content of the current
-     * context information. New elements are assigned as a child of the 'currentElement' for this
-     * visitor, and then replace that 'currentElement' as the DOM element for the context.
+			contextStack.peek().getNode().appendChild(newElement);
+        }
+    }
+
+    /**
+	 * Constructs a simple XML element or an XML attribute depending upon the
+	 * content of the current context information. New elements are assigned as
+	 * a child of the 'currentElement' for this visitor, and then replace that
+	 * 'currentElement' as the DOM element for the context.
      * 
      * @param elementType
-     *            specifies the type of element to use when the current context is null (i.e. when
-     *            the new element will be the root of the XML document)
+	 *            specifies the type of element to use when the current context
+	 *            is null (i.e. when the new element will be the root of the XML
+	 *            document)
      */
     private void createSimpleElement(NamedEntity elementType) {
         if (context.getModelAttribute() != null) {
-            if (context.getDomElement() == null) {
-                throw new IllegalStateException("No element available for new attribute creation.");
+			if (context.getNode() == null) {
+				throw new IllegalStateException(
+						"No element available for new attribute creation.");
             }
-            context.getDomElement().setAttribute(context.getModelAttribute().getName(),
+			context.getNode().setAttribute(
+					context.getModelAttribute().getName(),
                     generateExampleValue(context.getModelAttribute()));
 
         } else {
-            if (contextStack.isEmpty() && (context.getDomElement() == null)) {
-                Element rootElement = createXmlElement(elementType.getNamespace(),
-                        elementType.getLocalName(), elementType);
+			if (contextStack.isEmpty() && (context.getNode() == null)) {
+				Element rootElement = createXmlElement(
+						elementType.getNamespace(), elementType.getLocalName(),
+						elementType);
 
                 rootElement.setTextContent(generateExampleValue(elementType));
-                context.setDomElement(rootElement);
+				context.setNode(rootElement);
                 domDocument.appendChild(rootElement);
             } else {
                 // If the element has not already been created, do it now
-                if (context.getDomElement() == null) {
-                    createComplexElement(elementType); // constructs a new DOM element with no
+				if (context.getNode() == null) {
+					createComplexElement(elementType); // constructs a new DOM
+														// element with no
                                                        // content
                 }
                 if (context.getModelElement().isReference()) {
-                    context.getDomElement().setTextContent(generateExampleValue(elementType));
+					context.getNode().setTextContent(
+							generateExampleValue(elementType));
 
                 } else {
-                    context.getDomElement().setTextContent(
+					context.getNode().setTextContent(
                             generateExampleValue(context.getModelElement()));
                 }
             }
@@ -1547,19 +766,20 @@
      * @param property
      *            the model property for which to construct a DOM element
      * @param propertyType
-     *            the type of the property being navigated (may be different than the property's
-     *            assigned type)
+	 *            the type of the property being navigated (may be different
+	 *            than the property's assigned type)
      * @return Element
      */
-    private Element createPropertyElement(TLProperty property, TLPropertyType propertyType) {
+	private Element createPropertyElement(TLProperty property,
+			TLPropertyType propertyType) {
         NamedEntity prefixEntity = null;
         String elementNamespace = null;
         String elementName = null;
 
         if (!PropertyCodegenUtils.hasGlobalElement(propertyType)) {
             if (context.getModelAlias() != null) {
-                elementName = XsdCodegenUtils.getGlobalElementName(context.getModelAlias())
-                        .getLocalPart();
+				elementName = XsdCodegenUtils.getGlobalElementName(
+						context.getModelAlias()).getLocalPart();
                 elementNamespace = context.getModelAlias().getNamespace();
                 prefixEntity = context.getModelAlias();
 
@@ -1567,38 +787,45 @@
                 TLListFacet listFacetType = (TLListFacet) propertyType;
 
                 if (listFacetType.getFacetType() != TLFacetType.SIMPLE) {
-                    elementName = XsdCodegenUtils
-                            .getGlobalElementName(listFacetType.getItemFacet()).getLocalPart();
+					elementName = XsdCodegenUtils.getGlobalElementName(
+							listFacetType.getItemFacet()).getLocalPart();
                     elementNamespace = listFacetType.getNamespace();
                     prefixEntity = listFacetType;
                 }
             }
 
             if (elementName == null) {
-                if ((property.getName() == null) || (property.getName().length() == 0)) {
+				if ((property.getName() == null)
+						|| (property.getName().length() == 0)) {
                     elementName = propertyType.getLocalName();
                 } else {
                     elementName = property.getName();
                 }
 
-                // The element may be inherited, so to obtain the proper namespace we need to use
+				// The element may be inherited, so to obtain the proper
+				// namespace we need to use
                 // the
-                // most recently encountered facet (i.e. the top of the facet stack)
+				// most recently encountered facet (i.e. the top of the facet
+				// stack)
 
                 if (facetStack.isEmpty()) {
-                    elementNamespace = property.getOwner().getNamespace();
-                    prefixEntity = property.getOwner();
+					elementNamespace = property.getOwner()
+							.getNamespace();
+					prefixEntity = property.getOwner();
                 } else {
                     TLPropertyOwner propertyOwner;
 
                     if (facetStack.peek() == propertyType) {
-                        // If the top of the facet stack is our property type, we need to go up one
+						// If the top of the facet stack is our property type,
+						// we need to go up one
                         // more level
-                        // to find the facet that declared (or inherited) this property.
+						// to find the facet that declared (or inherited) this
+						// property.
                         if (facetStack.size() > 1) {
-                            propertyOwner = facetStack.get(facetStack.size() - 2);
+							propertyOwner = facetStack
+									.get(facetStack.size() - 2);
                         } else {
-                            propertyOwner = property.getOwner();
+							propertyOwner = property.getOwner();
                         }
                     } else {
                         propertyOwner = facetStack.peek();
@@ -1609,14 +836,16 @@
             }
 
             if (property.isReference() && !elementName.endsWith("Ref")) {
-                // probably a VWA reference, so we need to make sure the "Ref" suffix is appended
+				// probably a VWA reference, so we need to make sure the "Ref"
+				// suffix is appended
                 elementName += "Ref";
             }
 
         } else {
             prefixEntity = propertyType;
             elementNamespace = propertyType.getNamespace();
-            elementName = getContextElementName(propertyType, property.isReference());
+			elementName = getContextElementName(propertyType,
+					property.isReference());
         }
         return createXmlElement(elementNamespace, elementName, prefixEntity);
     }
@@ -1625,21 +854,26 @@
      * Returns the element name for the current context model element.
      * 
      * @param elementType
-     *            specifies the type of element to use when the current context is null or the given
-     *            entity does not have a pre-defined global element
+	 *            specifies the type of element to use when the current context
+	 *            is null or the given entity does not have a pre-defined global
+	 *            element
      * @param isReferenceProperty
-     *            indicates whether the element type is assigned by value or reference
+	 *            indicates whether the element type is assigned by value or
+	 *            reference
      * @return String
      */
-    private String getContextElementName(NamedEntity elementType, boolean isReferenceProperty) {
+	private String getContextElementName(NamedEntity elementType,
+			boolean isReferenceProperty) {
         boolean useSubstitutableElementName = false;
         QName elementQName;
 
-        // Determine whether we should be using the substitutable or non-substitutable name for the
+		// Determine whether we should be using the substitutable or
+		// non-substitutable name for the
         // element
         if (!XsdCodegenUtils.isSimpleCoreObject(elementType)) {
             if (context.getModelElement() != null) {
-                TLPropertyType modelPropertyType = context.getModelElement().getType();
+				TLPropertyType modelPropertyType = context.getModelElement()
+						.getType();
 
                 if (modelPropertyType instanceof TLAlias) {
                     modelPropertyType = (TLPropertyType) ((TLAlias) modelPropertyType)
@@ -1667,10 +901,12 @@
             }
         }
 
-        // Lookup the correct name for the element depending upon its specific characteristics
+		// Lookup the correct name for the element depending upon its specific
+		// characteristics
         if (context.getModelAlias() != null) {
             if (!isReferenceProperty && useSubstitutableElementName) {
-                elementQName = XsdCodegenUtils.getSubstitutableElementName((TLAlias) context
+				elementQName = XsdCodegenUtils
+						.getSubstitutableElementName((TLAlias) context
                         .getModelAlias());
 
             } else {
@@ -1680,48 +916,42 @@
         } else {
             if (!isReferenceProperty && useSubstitutableElementName
                     && (elementType instanceof TLFacet)) {
-                elementQName = XsdCodegenUtils.getSubstitutableElementName((TLFacet) elementType);
+				elementQName = XsdCodegenUtils
+						.getSubstitutableElementName((TLFacet) elementType);
 
             } else {
-                elementQName = PropertyCodegenUtils.getDefaultXmlElementName(elementType,
-                        isReferenceProperty);
+				elementQName = PropertyCodegenUtils.getDefaultXmlElementName(
+						elementType, isReferenceProperty);
             }
         }
-        
-        // If a default XML element name could not be discovered, try finding a global
-        // schema element name for the entity
-        if (elementQName == null) {
-        	elementQName = XsdCodegenUtils.getGlobalElementName( elementType );
-        }
-        
-        // If all other attempts to discover a global element name have failed, use the local
-        // name of the entity.  This will not be schema valid, but that is okay for simple types
-        // and VWA example documents.
-        return (elementQName != null) ? elementQName.getLocalPart() : elementType.getLocalName();
-    }
-
-    /**
-     * Constructs a DOM element using the information provided. In addition to the element itself,
-     * any namespace mappings that are required for the element's prefix are also added to the
-     * document's root.
+		return (elementQName != null) ? elementQName.getLocalPart()
+				: elementType.getLocalName();
+    }
+
+    /**
+	 * Constructs a DOM element using the information provided. In addition to
+	 * the element itself, any namespace mappings that are required for the
+	 * element's prefix are also added to the document's root.
      * 
      * @param namespace
      *            the namespace of the element to create
      * @param localName
      *            the local (tag) name of the element to create
      * @param prefixEntity
-     *            the entity whose library should be used to obtain the preferred prefix of the new
-     *            element
+	 *            the entity whose library should be used to obtain the
+	 *            preferred prefix of the new element
      * @return Element
      */
-    private Element createXmlElement(String namespace, String localName, NamedEntity prefixEntity) {
-        return createXmlElement(namespace, localName, prefixEntity.getOwningLibrary().getPrefix());
-    }
-
-    /**
-     * Constructs a DOM element using the information provided. In addition to the element itself,
-     * any namespace mappings that are required for the element's prefix are also added to the
-     * document's root.
+	private Element createXmlElement(String namespace, String localName,
+			NamedEntity prefixEntity) {
+		return createXmlElement(namespace, localName, prefixEntity
+				.getOwningLibrary().getPrefix());
+    }
+
+    /**
+	 * Constructs a DOM element using the information provided. In addition to
+	 * the element itself, any namespace mappings that are required for the
+	 * element's prefix are also added to the document's root.
      * 
      * @param namespace
      *            the namespace of the element to create
@@ -1731,7 +961,8 @@
      *            the preferred prefix of the new element
      * @return Element
      */
-    private Element createXmlElement(String namespace, String localName, String preferredPrefix) {
+	private Element createXmlElement(String namespace, String localName,
+			String preferredPrefix) {
         Element element = domDocument.createElementNS(namespace, localName);
         String prefix = namespaceMappings.get(namespace);
 
@@ -1740,7 +971,8 @@
             if (rootElement == null)
                 rootElement = element;
 
-            if ((namespace != null) && !namespace.equals(rootElement.getNamespaceURI())) {
+			if ((namespace != null)
+					&& !namespace.equals(rootElement.getNamespaceURI())) {
 
                 // Identify a unique prefix for this namespace
                 prefix = preferredPrefix;
@@ -1756,8 +988,8 @@
                     }
                 }
                 namespaceMappings.put(namespace, prefix);
-                rootElement.setAttributeNS(XMLConstants.XMLNS_ATTRIBUTE_NS_URI, "xmlns:" + prefix,
-                        namespace);
+				rootElement.setAttributeNS(XMLConstants.XMLNS_ATTRIBUTE_NS_URI,
+						"xmlns:" + prefix, namespace);
             }
         }
         element.setPrefix(prefix);
@@ -1766,42 +998,46 @@
     }
 
     /**
-     * Adds an example role value for the given core object and each of the extended objects that it
-     * inherits role attributes from.
+	 * Adds an example role value for the given core object and each of the
+	 * extended objects that it inherits role attributes from.
      * 
      * @param coreObject
      *            the core object for which to generate role attributes
      */
-    private void addRoleAttributes(TLCoreObject coreObject) {
+	protected void addRoleAttributes(TLCoreObject coreObject) {
         while (coreObject != null) {
             if (coreObject.getRoleEnumeration().getRoles().size() > 0) {
                 TLCoreObject extendedCore = (TLCoreObject) FacetCodegenUtils
                         .getFacetOwnerExtension(coreObject);
-                String attrName = (extendedCore == null) ? "role" :
-                		XsdCodegenUtils.getRoleAttributeName( coreObject.getLocalName() );
-
-                context.getDomElement().setAttribute(attrName,
+				String attrName = (extendedCore == null) ? "role" : coreObject
+						.getLocalName() + "Role";
+
+				context.getNode().setAttribute(attrName,
                         exampleValueGenerator.getExampleRoleValue(coreObject));
             }
-            coreObject = (TLCoreObject) FacetCodegenUtils.getFacetOwnerExtension(coreObject);
-        }
-    }
-
-    /**
-     * Adds any XML attributes and/or child elements that are required by the base payload type of
-     * the operation facet to the current DOM element.
+			coreObject = (TLCoreObject) FacetCodegenUtils
+					.getFacetOwnerExtension(coreObject);
+        }
+    }
+
+    /**
+	 * Adds any XML attributes and/or child elements that are required by the
+	 * base payload type of the operation facet to the current DOM element.
      * 
      * @param operationFacet
-     *            the operation facet for which to add example web service payload content
-     */
-    private void addOperationPayloadContent(TLFacet operationFacet) {
-        Element domElement = context.getDomElement();
+	 *            the operation facet for which to add example web service
+	 *            payload content
+     */
+	protected void addOperationPayloadContent(TLFacet operationFacet) {
+		Element domElement = context.getNode();
 
         if ((domElement != null) && (wsdlBindings != null)) {
         	Map<String,String> nsMappings = new HashMap<String,String>();
-        	Element rootElement = domElement.getOwnerDocument().getDocumentElement();
+			Element rootElement = domElement.getOwnerDocument()
+					.getDocumentElement();
         	
-            wsdlBindings.addPayloadExampleContent(domElement, nsMappings, operationFacet);
+			wsdlBindings.addPayloadExampleContent(domElement, nsMappings,
+					operationFacet);
             
             for (String ns : nsMappings.keySet()) {
             	String _prefix = nsMappings.get( ns );
@@ -1813,17 +1049,19 @@
             		counter++;
             	}
             	namespaceMappings.put( ns, prefix );
-                rootElement.setAttributeNS( XMLConstants.XMLNS_ATTRIBUTE_NS_URI, "xmlns:" + prefix, ns );
+				rootElement.setAttributeNS(XMLConstants.XMLNS_ATTRIBUTE_NS_URI,
+						"xmlns:" + prefix, ns);
             }
             applyElementPrefixes( domElement );
         }
     }
     
     /**
-     * Recursively applies a namespace prefix to the given element and all of its descendants
-     * using the current set of namespace prefix mappings.
+	 * Recursively applies a namespace prefix to the given element and all of
+	 * its descendants using the current set of namespace prefix mappings.
      * 
-     * @param element  the DOM element to process
+	 * @param element
+	 *            the DOM element to process
      */
     private void applyElementPrefixes(Element element) {
     	if (element.getPrefix() == null) {
@@ -1841,160 +1079,42 @@
     }
 
     /**
-     * Adds a comment as a child of the current DOM element indicating that the content is based on
-     * a legacy type that cannot be generated by this visitor component.
+	 * Adds a comment as a child of the current DOM element indicating that the
+	 * content is based on a legacy type that cannot be generated by this
+	 * visitor component.
      * 
      * @param xsdNamespace
      *            the namespace of the legacy schema entity
      * @param xsdLocalName
      *            the local name of the legacy schema entity
      */
-    private void addLegacyElementContent(String xsdNamespace, String xsdLocalName) {
-        context.getDomElement().appendChild(
-                domDocument.createComment("  Legacy Content: {" + xsdNamespace + "}:"
-                        + xsdLocalName + "  "));
-    }
-
-    /**
-     * @see org.opentravel.schemacompiler.codegen.example.AbstractExampleVisitor#generateExampleValue(java.lang.Object)
-     */
-    protected String generateExampleValue(Object entity) {
-        lastExampleValue = super.generateExampleValue(entity);
-        return lastExampleValue;
-    }
-
-    /**
-     * Adds the given ID to the registry under the qualified name of the given entity.
-     * 
-     * @param identifiedEntity
-     *            the named entity type that is referenced by the ID
-     * @param id
-     *            the ID value to add to the registry
-     */
-    private void registerIdValue(NamedEntity identifiedEntity, String id) {
-        QName entityName = new QName(identifiedEntity.getNamespace(),
-                identifiedEntity.getLocalName());
-        List<String> idList = idRegistry.get(entityName);
-
-        if (idList == null) {
-            idList = new ArrayList<String>();
-            idRegistry.put(entityName, idList);
-        }
-        idList.add(id);
-    }
-
-    /**
-     * Encapsulates the data-generation context within the current element/property being visited.
-     * 
-     * @author S. Livezey
-     */
-    private class ExampleContext {
+	private void addLegacyElementContent(String xsdNamespace,
+			String xsdLocalName) {
+		context.getNode().appendChild(
+				domDocument.createComment("  Legacy Content: {" + xsdNamespace
+						+ "}:" + xsdLocalName + "  "));
+    }
+
+    /**
+	 * Handles the deferred assignment of 'IDREF' and 'IDREFS' values as a
+	 * post-processing step of the example generation process.
+     */
+	private class DOMIdReferenceAssignment extends IdReferenceAssignment {
 
         private Element domElement;
-        private TLProperty modelElement;
-        private TLAlias modelAlias;
-        private TLAttribute modelAttribute;
-
-        /**
-         * Constructor that specifies the <code>TLProperty</code> instance with which this context
-         * is associated. If the model element passed to this method is null, the context will be
-         * assumed to represent the root element of the DOM document that is created.
-         * 
-         * @param modelElement
-         *            the model property to be associated with the new context
-         */
-        public ExampleContext(TLProperty modelElement) {
-            this.modelElement = modelElement;
-        }
-
-        /**
-         * Returns the DOM element that is being generated for this context.
-         * 
-         * @return Element
-         */
-        public Element getDomElement() {
-            return domElement;
-        }
-
-        /**
-         * Assigns the DOM element that is being generated for this context.
-         * 
-         * @param domElement
-         *            the DOM element to assign
-         */
-        public void setDomElement(Element domElement) {
-            this.domElement = domElement;
-        }
-
-        /**
-         * Returns the <code>TLProperty</code> instance with which this context is associated.
-         * 
-         * @return TLProperty
-         */
-        public TLProperty getModelElement() {
-            return modelElement;
-        }
-
-        /**
-         * Returns the alias or role (if any) that is associated with this context.
-         * 
-         * @return TLAlias
-         */
-        public TLAlias getModelAlias() {
-            return modelAlias;
-        }
-
-        /**
-         * Assigns the alias or role (if any) that is associated with this context.
-         * 
-         * @param modelAlias
-         *            the alias or role to be associated with this context
-         */
-        public void setModelAlias(TLAlias modelAlias) {
-            this.modelAlias = modelAlias;
-        }
-
-        /**
-         * Returns the attribute (if any) that is currently associated with this context.
-         * 
-         * @return TLAttribute
-         */
-        public TLAttribute getModelAttribute() {
-            return modelAttribute;
-        }
-
-        /**
-         * Assigns the attribute (if any) that is currently associated with this context.
-         * 
-         * @param modelAttribute
-         *            the model attribute to assign
-         */
-        public void setModelAttribute(TLAttribute modelAttribute) {
-            this.modelAttribute = modelAttribute;
-        }
-
-    }
-
-    /**
-     * Handles the deferred assignment of 'IDREF' and 'IDREFS' values as a post-processing step of
-     * the example generation process.
-     */
-    private class IdReferenceAssignment {
-
-        private Element domElement;
-        private String attributeName;
-        private NamedEntity referencedEntity;
-        private int referenceCount;
 
         /**
          * Constructor used for assigning an IDREF(S) value to an XML element.
          * 
          * @param referencedEntity
-         *            the named entity that was referenced (may be null for legacy IDREF(S) values)
+		 *            the named entity that was referenced (may be null for
+		 *            legacy IDREF(S) values)
          * @param referenceCount
-         *            indicates the number of reference values that should be applied
+		 *            indicates the number of reference values that should be
+		 *            applied
          */
-        public IdReferenceAssignment(NamedEntity referencedEntity, int referenceCount) {
+		public DOMIdReferenceAssignment(NamedEntity referencedEntity,
+				int referenceCount) {
             this(referencedEntity, referenceCount, null);
         }
 
@@ -2002,178 +1122,34 @@
          * Constructor used for assigning an IDREF(S) value to an XML attribute.
          * 
          * @param referencedEntity
-         *            the named entity that was referenced (may be null for legacy IDREF(S) values)
+		 *            the named entity that was referenced (may be null for
+		 *            legacy IDREF(S) values)
          * @param referenceCount
-         *            indicates the number of reference values that should be applied
+		 *            indicates the number of reference values that should be
+		 *            applied
          * @param attributeName
-         *            the name of the IDREF(S) attribute to which the value should be assigned
+		 *            the name of the IDREF(S) attribute to which the value
+		 *            should be assigned
          */
-        public IdReferenceAssignment(NamedEntity referencedEntity, int referenceCount,
-                String attributeName) {
-            this.referencedEntity = referencedEntity;
-            this.referenceCount = referenceCount;
-            this.attributeName = attributeName;
-            this.domElement = context.domElement;
+		public DOMIdReferenceAssignment(NamedEntity referencedEntity,
+				int referenceCount, String attributeName) {
+			super(referencedEntity, referenceCount, attributeName);
+			this.domElement = context.getNode();
         }
 
         /**
-         * Assigns the IDREF value(s) to the appropriate attribute or element based on information
-         * collected in the message ID registry during document generation.
+		 * Assigns the IDREF value(s) to the appropriate attribute or element
+		 * based on information collected in the message ID registry during
+		 * document generation.
          */
         public void assignReferenceValue() {
             String referenceValue = getIdValues();
 
             if (referenceValue != null) {
-                if (attributeName == null) {
+				if (nodeName == null) {
                     domElement.setTextContent(referenceValue);
                 } else {
-                    domElement.setAttribute(attributeName, referenceValue);
-                }
-            }
-        }
-
-        /**
-         * Retrieves a space-separated list of appropriate ID values from the registry.
-         * 
-         * @return String
-         */
-        private String getIdValues() {
-            QName elementName = getReferenceElementName();
-            List<String> idValues = idRegistry.get(elementName);
-            int count = (idValues == null) ? 0 : Math.min(referenceCount, idValues.size());
-            StringBuilder valueStr = new StringBuilder();
-
-            for (int i = 0; i < count; i++) {
-                String id = idValues.remove(0);
-
-                if (valueStr.length() > 0)
-                    valueStr.append(" ");
-                valueStr.append(id);
-                idValues.add(id); // rotate to the end of the list
-            }
-            return (valueStr.length() == 0) ? null : valueStr.toString();
-        }
-
-        /**
-         * Searches the ID registry for an ID that is compatible with the entity type that was
-         * referenced by the model attribute or element.
-         * 
-         * @return QName
-         */
-        private QName getReferenceElementName() {
-            QName elementName = null;
-
-            if (referencedEntity == null) {
-                if (!idRegistry.keySet().isEmpty()) {
-                    elementName = idRegistry.keySet().iterator().next();
-                }
-            } else {
-                // Build a list of eligible entity names that qualify for the reference
-                List<QName> entityNames = new ArrayList<QName>();
-                NamedEntity entity = referencedEntity;
-
-                // Add all applicable names for the entity and its alias equivalents
-//                if (entity instanceof TLAlias) {
-//                    addEntityNames(entity, entityNames);
-//                    entity = ((TLAlias) entity).getOwningEntity();
-//                }
-                addEntityNames(entity, entityNames);
-
-//                if (entity instanceof TLAliasOwner) {
-//                    for (TLAlias alias : ((TLAliasOwner) entity).getAliases()) {
-//                        addEntityNames(alias, entityNames);
-//                    }
-//                }
-
-                // Iterate through the list and select the first name that appears in the ID
-                // registry
-                for (QName entityName : entityNames) {
-                    if (idRegistry.containsKey(entityName)) {
-                        elementName = entityName;
-                        break;
-                    }
-                }
-            }
-            return elementName;
-        }
-
-        /**
-         * Adds the names of of the given entity and all of its applicable facets to the list of
-         * names provided.
-         * 
-         * @param entityRef
-         *            the referenced entity from which to collect names
-         * @param entityNames
-         *            the list of entity names to be appended
-         */
-        private void addEntityNames(NamedEntity entityRef, List<QName> entityNames) {
-            // Always include the entity whose name was referenced directly
-            entityNames.add(new QName(entityRef.getNamespace(), entityRef.getLocalName()));
-
-            // If the entity is a Core or Business Object (or a Core/BO alias), we can include the
-            // names of
-            // its non-query facets in the list of eligible entities
-            if (entityRef instanceof TLAlias) {
-                TLAlias entityAlias = (TLAlias) entityRef;
-                NamedEntity owner = entityAlias.getOwningEntity();
-
-                if (owner instanceof TLBusinessObject) {
-                    TLBusinessObject entity = (TLBusinessObject) owner;
-                    TLAlias idAlias = AliasCodegenUtils.getFacetAlias(entityAlias, TLFacetType.ID);
-                    TLAlias summaryAlias = AliasCodegenUtils.getFacetAlias(entityAlias,
-                            TLFacetType.SUMMARY);
-                    TLAlias detailAlias = AliasCodegenUtils.getFacetAlias(entityAlias,
-                            TLFacetType.DETAIL);
-
-                    entityNames.add(new QName(idAlias.getNamespace(), idAlias.getLocalName()));
-                    entityNames.add(new QName(summaryAlias.getNamespace(), summaryAlias
-                            .getLocalName()));
-
-                    for (TLFacet customFacet : entity.getCustomFacets()) {
-                        TLAlias customAlias = AliasCodegenUtils.getFacetAlias(entityAlias,
-                                TLFacetType.CUSTOM, customFacet.getContext(),
-                                customFacet.getLabel());
-
-                        entityNames.add(new QName(customAlias.getNamespace(), customAlias
-                                .getLocalName()));
-                    }
-                    entityNames.add(new QName(detailAlias.getNamespace(), detailAlias
-                            .getLocalName()));
-
-                } else if (owner instanceof TLCoreObject) {
-                    TLAlias summaryAlias = AliasCodegenUtils.getFacetAlias(entityAlias,
-                            TLFacetType.SUMMARY);
-                    TLAlias detailAlias = AliasCodegenUtils.getFacetAlias(entityAlias,
-                            TLFacetType.DETAIL);
-
-                    entityNames.add(new QName(summaryAlias.getNamespace(), summaryAlias
-                            .getLocalName()));
-                    entityNames.add(new QName(detailAlias.getNamespace(), detailAlias
-                            .getLocalName()));
-                }
-            } else {
-                if (entityRef instanceof TLBusinessObject) {
-                    TLBusinessObject entity = (TLBusinessObject) entityRef;
-
-                    entityNames.add(new QName(entity.getIdFacet().getNamespace(), entity
-                            .getIdFacet().getLocalName()));
-                    entityNames.add(new QName(entity.getSummaryFacet().getNamespace(), entity
-                            .getSummaryFacet().getLocalName()));
-
-                    for (TLFacet customFacet : entity.getCustomFacets()) {
-                        entityNames.add(new QName(customFacet.getNamespace(), customFacet
-                                .getLocalName()));
-                    }
-                    entityNames.add(new QName(entity.getDetailFacet().getNamespace(), entity
-                            .getDetailFacet().getLocalName()));
-
-                } else if (entityRef instanceof TLCoreObject) {
-                    TLCoreObject entity = (TLCoreObject) entityRef;
-
-                    entityNames.add(new QName(entity.getSummaryFacet().getNamespace(), entity
-                            .getSummaryFacet().getLocalName()));
-                    entityNames.add(new QName(entity.getDetailFacet().getNamespace(), entity
-                            .getDetailFacet().getLocalName()));
+					domElement.setAttribute(nodeName, referenceValue);
                 }
             }
         }
@@ -2200,6 +1176,5 @@
             throw new ExceptionInInitializerError(t);
         }
     }
->>>>>>> 433c4988
 
 }