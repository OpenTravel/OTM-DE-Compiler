--- conflicted
+++ resolved
@@ -36,11 +36,8 @@
     public static final String RAS_XSD_TARGET_FORMAT = "RASXSD";
     public static final String WSDL_TARGET_FORMAT = "WSDL";
     public static final String XML_TARGET_FORMAT = "XML";
-<<<<<<< HEAD
-	public static final String JSON_TARGET_FORMAT = "JSON";
-=======
     public static final String JSON_SCHEMA_TARGET_FORMAT = "JSON_SCHEMA";
->>>>>>> 433c4988
+    public static final String JSON_TARGET_FORMAT = "JSON";
 
     private static final String FACTORY_NAME = "codeGeneratorFactory";
     private static final Pattern whitespacePattern = Pattern.compile("\\s+");
